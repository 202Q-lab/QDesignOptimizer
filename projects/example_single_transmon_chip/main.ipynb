{
 "cells": [
  {
   "cell_type": "markdown",
   "metadata": {},
   "source": [
    "# Example 1: Single Transmon"
   ]
  },
  {
   "cell_type": "code",
   "execution_count": null,
   "metadata": {},
   "outputs": [],
   "source": [
    "%load_ext autoreload\n",
    "%autoreload 2\n",
    "import time"
   ]
  },
  {
   "cell_type": "code",
   "execution_count": null,
   "metadata": {},
   "outputs": [],
   "source": [
    "import json\n",
    "\n",
    "import design as d\n",
    "\n",
    "with open(\"design_variables.json\") as in_file:\n",
    "    dv = json.load(in_file)\n",
    "import mini_studies as ms\n",
    "import optimization_targets as ot\n",
    "import plot_settings as ps\n",
    "import target_parameters as tp\n",
    "\n",
    "import qdesignoptimizer.utils.utils_design_variables as u\n",
    "from qdesignoptimizer.design_analysis import DesignAnalysis, DesignAnalysisState\n",
    "from qdesignoptimizer.utils.utils_design import create_chip_base"
   ]
  },
  {
   "cell_type": "markdown",
   "metadata": {},
   "source": [
    "## Design assembly"
   ]
  },
  {
   "cell_type": "code",
   "execution_count": null,
   "metadata": {},
   "outputs": [],
   "source": [
    "CHIP_NAME = \"transmon_chip\"\n",
    "OPEN_GUI = True\n",
    "CHIP_TYPE = {\"size_x\": \"10mm\", \"size_y\": \"10mm\", \"size_z\": \"-300um\"}\n",
    "design, gui = create_chip_base(\n",
    "    chip_name=CHIP_NAME, chip_type=CHIP_TYPE, open_gui=OPEN_GUI\n",
    ")\n",
    "\n",
    "u.add_design_variables_to_design(design, dv)"
   ]
  },
  {
   "cell_type": "code",
   "execution_count": null,
   "metadata": {},
   "outputs": [],
   "source": [
    "def render_qiskit_metal_design(design, gui):\n",
    "    d.add_branch(design, 0, gui)\n",
    "    d.add_branch(design, 1, gui)\n",
    "    d.add_branch(design, 2, gui)\n",
    "    d.add_branch(design, 3, gui)\n",
    "    d.add_branch(design, 4, gui)\n",
    "\n",
    "    d.add_route_interconnects(design, 0, gui)\n",
    "    d.add_route_interconnects(design, 1, gui)\n",
    "    d.add_route_interconnects(design, 2, gui)\n",
    "    d.add_route_interconnects(design, 3, gui)\n",
    "\n",
    "    d.add_launch_pads(design, gui)\n",
    "\n",
    "\n",
    "render_qiskit_metal_design(design, gui)"
   ]
  },
  {
   "cell_type": "markdown",
   "metadata": {},
   "source": [
<<<<<<< HEAD
    "## MiniStudies"
   ]
  },
  {
   "cell_type": "code",
   "execution_count": null,
   "metadata": {},
   "outputs": [],
   "source": [
    "import mini_studies as ms\n",
    "import optimization_targets as ot\n",
    "import target_parameters as tp\n",
    "import plot_settings as ps\n",
    "\n",
    "from qdesignoptimizer.design_analysis import DesignAnalysis, DesignAnalysisState\n",
    "from qiskit_metal.qlibrary.couplers.coupled_line_tee import CoupledLineTee\n",
    "from qdesignoptimizer.design_analysis_types import MeshingMap"
   ]
  },
  {
   "cell_type": "code",
   "execution_count": null,
   "metadata": {},
   "outputs": [],
   "source": [
    "def CoupledLineTee_mesh_names(comp_names):\n",
    "    all_names_to_mesh = [f\"prime_cpw_{comp_names}\", f\"second_cpw_{comp_names}\"]\n",
    "    return all_names_to_mesh"
=======
    "## MiniStudy: qubit and resonator"
>>>>>>> 61c1b735
   ]
  },
  {
   "cell_type": "code",
   "execution_count": null,
   "metadata": {},
   "outputs": [],
   "source": [
    "MINI_STUDY_BRANCH = 0\n",
    "MINI_STUDY = ms.get_mini_study_qb_res(branch=MINI_STUDY_BRANCH)\n",
    "RENDER_QISKIT_METAL = lambda design: render_qiskit_metal_design(design, gui)\n",
    "opt_targets = ot.get_opt_targets_qb_res(branch=MINI_STUDY_BRANCH)"
   ]
  },
  {
   "cell_type": "code",
   "execution_count": null,
   "metadata": {},
   "outputs": [],
   "source": [
    "design_analysis_state = DesignAnalysisState(\n",
    "    design, RENDER_QISKIT_METAL, tp.TARGET_PARAMS\n",
    ")\n",
    "design_analysis = DesignAnalysis(\n",
    "    design_analysis_state,\n",
    "    mini_study=MINI_STUDY,\n",
    "    opt_targets=opt_targets,\n",
    "    save_path=CHIP_NAME + \"_\" + time.strftime(\"%Y%m%d-%H%M%S\"),\n",
    "    update_parameters=False,\n",
    "    plot_settings=ps.PLOT_SETTINGS,\n",
<<<<<<< HEAD
    "    plot_branches_separately=False, \n",
    "    meshing_map=[MeshingMap(component_class = CoupledLineTee, mesh_names = CoupledLineTee_mesh_names)]\n",
    "    )\n",
=======
    "    plot_branches_separately=False,\n",
    ")\n",
>>>>>>> 61c1b735
    "\n",
    "\n",
    "nbr_runs = 8\n",
    "nbr_passes = 5\n",
    "\n",
    "delta_f = 0.001\n",
<<<<<<< HEAD
    "# for i in range(nbr_runs):   \n",
    "#     design_analysis.update_nbr_passes(nbr_passes)\n",
    "#     design_analysis.update_delta_f(delta_f)\n",
    "#     design_analysis.optimize_target({}, {})\n",
    "#     design_analysis.screenshot(gui=gui, run= i)"
=======
    "for i in range(nbr_runs):\n",
    "    design_analysis.update_nbr_passes(nbr_passes)\n",
    "    design_analysis.update_delta_f(delta_f)\n",
    "    design_analysis.optimize_target({}, {})\n",
    "    design_analysis.screenshot(gui=gui, run=i)"
>>>>>>> 61c1b735
   ]
  },
  {
   "cell_type": "code",
   "execution_count": null,
   "metadata": {},
   "outputs": [],
   "source": [
    "design_analysis.overwrite_parameters()"
   ]
  },
  {
   "cell_type": "markdown",
   "metadata": {},
   "source": [
    "## MiniStudy: qubit decay in charge line\n",
    "The T1 of the qubit is limited by its decay into the charge line.\n",
    "This ministudy will change the distance of the charge line from the transmon pocket to optimize a T1 limit of 1 ms. This value is computed with simple capacitance matrix simulations and a classical model, assuming that the qubit frequency has already been optimized."
   ]
  },
  {
   "cell_type": "code",
   "execution_count": null,
   "metadata": {},
   "outputs": [],
   "source": [
    "MINI_STUDY_BRANCH = 0\n",
    "MINI_STUDY = ms.get_mini_study_qb_charge_line(branch=MINI_STUDY_BRANCH)\n",
    "opt_targets = ot.get_opt_targets_qb_charge_line(branch=MINI_STUDY_BRANCH)\n",
    "RENDER_QISKIT_METAL = lambda design: render_qiskit_metal_design(design, gui)"
   ]
  },
  {
   "cell_type": "code",
   "execution_count": null,
   "metadata": {},
   "outputs": [],
   "source": [
    "%matplotlib inline\n",
    "design_analysis_state = DesignAnalysisState(\n",
    "    design, RENDER_QISKIT_METAL, tp.TARGET_PARAMS_CHARGE_LINE_DECAY\n",
    ")\n",
    "design_analysis = DesignAnalysis(\n",
    "    design_analysis_state,\n",
    "    mini_study=MINI_STUDY,\n",
    "    opt_targets=opt_targets,\n",
    "    save_path=CHIP_NAME + \"_\" + time.strftime(\"%Y%m%d-%H%M%S\"),\n",
    "    update_parameters=False,\n",
    "    plot_settings=ps.PLOT_SETTINGS_CHARGE_LINE_DECAY,\n",
    "    plot_branches_separately=False,\n",
    ")\n",
    "\n",
    "\n",
    "nbr_runs = 5\n",
    "nbr_passes_cap = 8\n",
    "\n",
    "for i in range(nbr_runs):\n",
    "    design_analysis.update_nbr_passes_capacitance_ministudies(nbr_passes_cap)\n",
    "    design_analysis.optimize_target({}, {})\n",
    "    design_analysis.screenshot(gui=gui, run=i)"
   ]
  },
  {
   "cell_type": "code",
   "execution_count": null,
   "metadata": {},
   "outputs": [],
   "source": [
    "design_analysis.overwrite_parameters()"
   ]
  },
  {
   "cell_type": "code",
   "execution_count": null,
   "metadata": {},
   "outputs": [],
<<<<<<< HEAD
   "source": []
  },
  {
   "cell_type": "code",
   "execution_count": null,
   "metadata": {},
   "outputs": [],
   "source": []
  },
  {
   "cell_type": "code",
   "execution_count": null,
   "metadata": {},
   "outputs": [],
   "source": []
=======
   "source": [
    "from qdesignoptimizer.utils.utils import close_ansys\n",
    "\n",
    "close_ansys()"
   ]
>>>>>>> 61c1b735
  }
 ],
 "metadata": {
  "kernelspec": {
   "display_name": "qdesignenv",
   "language": "python",
   "name": "python3"
  },
  "language_info": {
   "codemirror_mode": {
    "name": "ipython",
    "version": 3
   },
   "file_extension": ".py",
   "mimetype": "text/x-python",
   "name": "python",
   "nbconvert_exporter": "python",
   "pygments_lexer": "ipython3",
   "version": "3.10.16"
  }
 },
 "nbformat": 4,
 "nbformat_minor": 2
}<|MERGE_RESOLUTION|>--- conflicted
+++ resolved
@@ -91,7 +91,6 @@
    "cell_type": "markdown",
    "metadata": {},
    "source": [
-<<<<<<< HEAD
     "## MiniStudies"
    ]
   },
@@ -120,9 +119,6 @@
     "def CoupledLineTee_mesh_names(comp_names):\n",
     "    all_names_to_mesh = [f\"prime_cpw_{comp_names}\", f\"second_cpw_{comp_names}\"]\n",
     "    return all_names_to_mesh"
-=======
-    "## MiniStudy: qubit and resonator"
->>>>>>> 61c1b735
    ]
   },
   {
@@ -153,33 +149,20 @@
     "    save_path=CHIP_NAME + \"_\" + time.strftime(\"%Y%m%d-%H%M%S\"),\n",
     "    update_parameters=False,\n",
     "    plot_settings=ps.PLOT_SETTINGS,\n",
-<<<<<<< HEAD
     "    plot_branches_separately=False, \n",
     "    meshing_map=[MeshingMap(component_class = CoupledLineTee, mesh_names = CoupledLineTee_mesh_names)]\n",
     "    )\n",
-=======
-    "    plot_branches_separately=False,\n",
-    ")\n",
->>>>>>> 61c1b735
     "\n",
     "\n",
     "nbr_runs = 8\n",
     "nbr_passes = 5\n",
     "\n",
     "delta_f = 0.001\n",
-<<<<<<< HEAD
     "# for i in range(nbr_runs):   \n",
     "#     design_analysis.update_nbr_passes(nbr_passes)\n",
     "#     design_analysis.update_delta_f(delta_f)\n",
     "#     design_analysis.optimize_target({}, {})\n",
     "#     design_analysis.screenshot(gui=gui, run= i)"
-=======
-    "for i in range(nbr_runs):\n",
-    "    design_analysis.update_nbr_passes(nbr_passes)\n",
-    "    design_analysis.update_delta_f(delta_f)\n",
-    "    design_analysis.optimize_target({}, {})\n",
-    "    design_analysis.screenshot(gui=gui, run=i)"
->>>>>>> 61c1b735
    ]
   },
   {
@@ -192,71 +175,21 @@
    ]
   },
   {
-   "cell_type": "markdown",
-   "metadata": {},
-   "source": [
-    "## MiniStudy: qubit decay in charge line\n",
-    "The T1 of the qubit is limited by its decay into the charge line.\n",
-    "This ministudy will change the distance of the charge line from the transmon pocket to optimize a T1 limit of 1 ms. This value is computed with simple capacitance matrix simulations and a classical model, assuming that the qubit frequency has already been optimized."
-   ]
-  },
-  {
-   "cell_type": "code",
-   "execution_count": null,
-   "metadata": {},
-   "outputs": [],
-   "source": [
-    "MINI_STUDY_BRANCH = 0\n",
-    "MINI_STUDY = ms.get_mini_study_qb_charge_line(branch=MINI_STUDY_BRANCH)\n",
-    "opt_targets = ot.get_opt_targets_qb_charge_line(branch=MINI_STUDY_BRANCH)\n",
-    "RENDER_QISKIT_METAL = lambda design: render_qiskit_metal_design(design, gui)"
-   ]
-  },
-  {
-   "cell_type": "code",
-   "execution_count": null,
-   "metadata": {},
-   "outputs": [],
-   "source": [
-    "%matplotlib inline\n",
-    "design_analysis_state = DesignAnalysisState(\n",
-    "    design, RENDER_QISKIT_METAL, tp.TARGET_PARAMS_CHARGE_LINE_DECAY\n",
-    ")\n",
-    "design_analysis = DesignAnalysis(\n",
-    "    design_analysis_state,\n",
-    "    mini_study=MINI_STUDY,\n",
-    "    opt_targets=opt_targets,\n",
-    "    save_path=CHIP_NAME + \"_\" + time.strftime(\"%Y%m%d-%H%M%S\"),\n",
-    "    update_parameters=False,\n",
-    "    plot_settings=ps.PLOT_SETTINGS_CHARGE_LINE_DECAY,\n",
-    "    plot_branches_separately=False,\n",
-    ")\n",
-    "\n",
-    "\n",
-    "nbr_runs = 5\n",
-    "nbr_passes_cap = 8\n",
-    "\n",
-    "for i in range(nbr_runs):\n",
-    "    design_analysis.update_nbr_passes_capacitance_ministudies(nbr_passes_cap)\n",
-    "    design_analysis.optimize_target({}, {})\n",
-    "    design_analysis.screenshot(gui=gui, run=i)"
-   ]
-  },
-  {
-   "cell_type": "code",
-   "execution_count": null,
-   "metadata": {},
-   "outputs": [],
-   "source": [
-    "design_analysis.overwrite_parameters()"
-   ]
-  },
-  {
-   "cell_type": "code",
-   "execution_count": null,
-   "metadata": {},
-   "outputs": [],
-<<<<<<< HEAD
+   "cell_type": "code",
+   "execution_count": null,
+   "metadata": {},
+   "outputs": [],
+   "source": [
+    "from qdesignoptimizer.utils.utils import close_ansys\n",
+    "\n",
+    "close_ansys()"
+   ]
+  },
+  {
+   "cell_type": "code",
+   "execution_count": null,
+   "metadata": {},
+   "outputs": [],
    "source": []
   },
   {
@@ -272,13 +205,6 @@
    "metadata": {},
    "outputs": [],
    "source": []
-=======
-   "source": [
-    "from qdesignoptimizer.utils.utils import close_ansys\n",
-    "\n",
-    "close_ansys()"
-   ]
->>>>>>> 61c1b735
   }
  ],
  "metadata": {
