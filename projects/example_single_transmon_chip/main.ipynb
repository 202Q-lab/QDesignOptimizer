{
 "cells": [
  {
   "cell_type": "markdown",
   "metadata": {},
   "source": [
    "# Example 1: Single Transmon"
   ]
  },
  {
   "cell_type": "code",
   "execution_count": null,
   "metadata": {},
   "outputs": [],
   "source": [
    "%load_ext autoreload\n",
    "%autoreload 2\n",
    "import time"
   ]
  },
  {
   "cell_type": "code",
   "execution_count": null,
   "metadata": {},
   "outputs": [],
   "source": [
    "import json\n",
    "\n",
    "import design as d\n",
    "\n",
    "with open(\"design_variables.json\") as in_file:\n",
    "    dv = json.load(in_file)\n",
    "import mini_studies as ms\n",
    "import optimization_targets as ot\n",
    "import plot_settings as ps\n",
    "import target_parameters as tp\n",
    "\n",
    "import qdesignoptimizer.utils.utils_design_variables as u\n",
    "from qdesignoptimizer.design_analysis import DesignAnalysis, DesignAnalysisState\n",
    "from qdesignoptimizer.utils.utils_design import create_chip_base"
   ]
  },
  {
   "cell_type": "markdown",
   "metadata": {},
   "source": [
    "## Design assembly"
   ]
  },
  {
   "cell_type": "code",
   "execution_count": null,
   "metadata": {},
   "outputs": [],
   "source": [
    "CHIP_NAME = \"transmon_chip\"\n",
    "OPEN_GUI = True\n",
    "CHIP_TYPE = {\"size_x\": \"10mm\", \"size_y\": \"10mm\", \"size_z\": \"-300um\"}\n",
    "design, gui = create_chip_base(\n",
    "    chip_name=CHIP_NAME, chip_type=CHIP_TYPE, open_gui=OPEN_GUI\n",
    ")\n",
    "\n",
    "u.add_design_variables_to_design(design, dv)"
   ]
  },
  {
   "cell_type": "code",
   "execution_count": null,
   "metadata": {},
   "outputs": [],
   "source": [
    "def render_qiskit_metal_design(design, gui):\n",
    "    d.add_branch(design, 0, gui)\n",
    "    d.add_branch(design, 1, gui)\n",
    "    d.add_branch(design, 2, gui)\n",
    "    d.add_branch(design, 3, gui)\n",
    "    d.add_branch(design, 4, gui)\n",
    "\n",
    "    d.add_route_interconnects(design, 0, gui)\n",
    "    d.add_route_interconnects(design, 1, gui)\n",
    "    d.add_route_interconnects(design, 2, gui)\n",
    "    d.add_route_interconnects(design, 3, gui)\n",
    "\n",
    "    d.add_launch_pads(design, gui)\n",
    "\n",
    "\n",
    "render_qiskit_metal_design(design, gui)"
   ]
  },
  {
   "cell_type": "markdown",
   "metadata": {},
   "source": [
    "## MiniStudies"
   ]
  },
  {
   "cell_type": "code",
   "execution_count": null,
   "metadata": {},
   "outputs": [],
   "source": [
    "import mini_studies as ms\n",
    "import optimization_targets as ot\n",
    "import target_parameters as tp\n",
    "import plot_settings as ps\n",
    "\n",
    "from qdesignoptimizer.design_analysis import DesignAnalysis, DesignAnalysisState\n",
    "from qiskit_metal.qlibrary.couplers.coupled_line_tee import CoupledLineTee\n",
    "from qdesignoptimizer.design_analysis_types import MeshingMap"
   ]
  },
  {
   "cell_type": "code",
   "execution_count": null,
   "metadata": {},
   "outputs": [],
   "source": [
    "def CoupledLineTee_mesh_names(comp_names):\n",
    "    all_names_to_mesh = [f\"prime_cpw_{comp_names}\", f\"second_cpw_{comp_names}\"]\n",
    "    return all_names_to_mesh"
   ]
  },
  {
   "cell_type": "code",
   "execution_count": null,
   "metadata": {},
   "outputs": [],
   "source": [
    "MINI_STUDY_BRANCH = 0\n",
    "MINI_STUDY = ms.get_mini_study_qb_res(branch=MINI_STUDY_BRANCH)\n",
    "RENDER_QISKIT_METAL = lambda design: render_qiskit_metal_design(design, gui)\n",
    "opt_targets = ot.get_opt_targets_qb_res(branch=MINI_STUDY_BRANCH)"
   ]
  },
  {
   "cell_type": "code",
   "execution_count": null,
   "metadata": {},
   "outputs": [],
   "source": [
    "design_analysis_state = DesignAnalysisState(\n",
    "    design, RENDER_QISKIT_METAL, tp.TARGET_PARAMS\n",
    ")\n",
    "design_analysis = DesignAnalysis(\n",
    "    design_analysis_state,\n",
    "    mini_study=MINI_STUDY,\n",
    "    opt_targets=opt_targets,\n",
    "    save_path=CHIP_NAME + \"_\" + time.strftime(\"%Y%m%d-%H%M%S\"),\n",
    "    update_parameters=False,\n",
    "    plot_settings=ps.PLOT_SETTINGS,\n",
    "    plot_branches_separately=False, \n",
    "    meshing_map=[MeshingMap(component_class = CoupledLineTee, mesh_names = CoupledLineTee_mesh_names)]\n",
    "    )\n",
    "\n",
    "\n",
<<<<<<< HEAD
    "nbr_runs = 2\n",
    "nbr_passes = 2\n",
=======
    "nbr_runs = 8\n",
    "nbr_passes = 5\n",
>>>>>>> 1a75a51d
    "\n",
    "delta_f = 0.001\n",
    "# for i in range(nbr_runs):   \n",
    "#     design_analysis.update_nbr_passes(nbr_passes)\n",
    "#     design_analysis.update_delta_f(delta_f)\n",
    "#     design_analysis.optimize_target({}, {})\n",
    "#     design_analysis.screenshot(gui=gui, run= i)"
   ]
  },
  {
   "cell_type": "code",
   "execution_count": null,
   "metadata": {},
   "outputs": [],
   "source": [
    "design_analysis.overwrite_parameters()"
   ]
  },
  {
   "cell_type": "code",
   "execution_count": null,
   "metadata": {},
   "outputs": [],
   "source": [
    "from qdesignoptimizer.utils.utils import close_ansys\n",
    "\n",
    "close_ansys()"
   ]
  },
  {
   "cell_type": "code",
   "execution_count": null,
   "metadata": {},
   "outputs": [],
   "source": []
  },
  {
   "cell_type": "code",
   "execution_count": null,
   "metadata": {},
   "outputs": [],
   "source": []
  },
  {
   "cell_type": "code",
   "execution_count": null,
   "metadata": {},
   "outputs": [],
   "source": []
  }
 ],
 "metadata": {
  "kernelspec": {
   "display_name": "qdesignenv",
   "language": "python",
   "name": "python3"
  },
  "language_info": {
   "codemirror_mode": {
    "name": "ipython",
    "version": 3
   },
   "file_extension": ".py",
   "mimetype": "text/x-python",
   "name": "python",
   "nbconvert_exporter": "python",
   "pygments_lexer": "ipython3",
   "version": "3.10.16"
  }
 },
 "nbformat": 4,
 "nbformat_minor": 2
}<|MERGE_RESOLUTION|>--- conflicted
+++ resolved
@@ -154,13 +154,8 @@
     "    )\n",
     "\n",
     "\n",
-<<<<<<< HEAD
-    "nbr_runs = 2\n",
-    "nbr_passes = 2\n",
-=======
     "nbr_runs = 8\n",
     "nbr_passes = 5\n",
->>>>>>> 1a75a51d
     "\n",
     "delta_f = 0.001\n",
     "# for i in range(nbr_runs):   \n",
