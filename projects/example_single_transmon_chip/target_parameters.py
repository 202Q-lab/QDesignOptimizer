import design_constants as dc

TARGET_PARAMS = {
    "0": {
<<<<<<< HEAD
        dc.mode_freq(dc.QUBIT): 4e9,
        dc.mode_freq(dc.RESONATOR): 7e9,
        dc.mode_kappa(dc.RESONATOR): 600e3,
=======
        dc.QUBIT_FREQ: 4e9,
        dc.QUBIT_ANHARMONICITY: 220e6,
        dc.RES_QUBIT_CHI: 1e6,
        dc.RES_FREQ: 7e9,
        dc.RES_KAPPA: 600e3,
>>>>>>> 1a75a51d
    },
    "1": {
        dc.mode_freq(dc.QUBIT): 5e9,
        dc.mode_freq(dc.RESONATOR): 8e9,
        dc.mode_kappa(dc.RESONATOR): 600e3,
    },
    "2": {
        dc.mode_freq(dc.QUBIT): 5e9,
        dc.mode_freq(dc.RESONATOR): 8e9,
        dc.mode_kappa(dc.RESONATOR): 600e3,
    },
    "3": {
        dc.mode_freq(dc.QUBIT): 5e9,
        dc.mode_freq(dc.RESONATOR): 8e9,
        dc.mode_kappa(dc.RESONATOR): 600e3,
    },
    "4": {
        dc.mode_freq(dc.QUBIT): 5e9,
        dc.mode_freq(dc.RESONATOR): 8e9,
        dc.mode_kappa(dc.RESONATOR): 600e3,
    },
    dc.CROSS_KERR: {
        dc.cross_kerr(["0","0"], [dc.QUBIT,dc.QUBIT]): 220e6,
        dc.cross_kerr(["0","0"], [dc.QUBIT,dc.RESONATOR]): 1e6,

        dc.cross_kerr(["1","1"], [dc.QUBIT,dc.QUBIT]): 220e6,
        dc.cross_kerr(["1","1"], [dc.QUBIT,dc.RESONATOR]): 1e6,

        dc.cross_kerr(["2","2"], [dc.QUBIT,dc.QUBIT]): 220e6,
        dc.cross_kerr(["2","2"], [dc.QUBIT,dc.RESONATOR]): 1e6,

        dc.cross_kerr(["3","3"], [dc.QUBIT,dc.QUBIT]): 220e6,
        dc.cross_kerr(["3","3"], [dc.QUBIT,dc.RESONATOR]): 1e6,
        
        dc.cross_kerr(["4","4"], [dc.QUBIT,dc.QUBIT]): 220e6,
        dc.cross_kerr(["4","4"], [dc.QUBIT,dc.RESONATOR]): 1e6,
    },
}

TARGET_PARAMS_CHARGE_LINE_DECAY = {
    "0": {
        dc.QUBIT_CHARGE_LINE_LIMITED_T1: 1e-3,
    },
    "1": {dc.QUBIT_CHARGE_LINE_LIMITED_T1: 1e-3},
    "2": {dc.QUBIT_CHARGE_LINE_LIMITED_T1: 1e-3},
    "3": {dc.QUBIT_CHARGE_LINE_LIMITED_T1: 1e-3},
    "4": {dc.QUBIT_CHARGE_LINE_LIMITED_T1: 1e-3},
}<|MERGE_RESOLUTION|>--- conflicted
+++ resolved
@@ -2,17 +2,9 @@
 
 TARGET_PARAMS = {
     "0": {
-<<<<<<< HEAD
         dc.mode_freq(dc.QUBIT): 4e9,
         dc.mode_freq(dc.RESONATOR): 7e9,
         dc.mode_kappa(dc.RESONATOR): 600e3,
-=======
-        dc.QUBIT_FREQ: 4e9,
-        dc.QUBIT_ANHARMONICITY: 220e6,
-        dc.RES_QUBIT_CHI: 1e6,
-        dc.RES_FREQ: 7e9,
-        dc.RES_KAPPA: 600e3,
->>>>>>> 1a75a51d
     },
     "1": {
         dc.mode_freq(dc.QUBIT): 5e9,
