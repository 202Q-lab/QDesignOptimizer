import names as n
from qiskit_metal.designs.design_planar import DesignPlanar
from qiskit_metal.qlibrary.couplers.coupled_line_tee import CoupledLineTee
from qiskit_metal.qlibrary.qubits.transmon_pocket_teeth import TransmonPocketTeeth
from qiskit_metal.qlibrary.terminations.launchpad_wb import LaunchpadWirebond
from qiskit_metal.qlibrary.terminations.open_to_ground import OpenToGround
from qiskit_metal.qlibrary.tlines.meandered import RouteMeander
from qiskit_metal.qlibrary.tlines.pathfinder import RoutePathfinder

from qdesignoptimizer.utils.chip_generation import ChipType
from qdesignoptimizer.utils.utils import sum_expression


# Fixed design constants
LINE_50_OHM_WIDTH = "16.51um"
LINE_50_OHM_GAP = "10um"

RESONATOR_WIDTH = "20um"
RESONATOR_GAP = "20um"

BEND_RADIUS = "99um"

chip_type = ChipType(size_x="10mm", size_y="10mm", size_z="-300um", material="silicon")

def add_transmon_plus_resonator(design: DesignPlanar, group: int):
    nbr_idx = group - 1  # zero indexed

    qubit = [n.QUBIT_1, n.QUBIT_2][nbr_idx]
    resonator = [n.RESONATOR_1, n.RESONATOR_2][nbr_idx]

    # make transmon
    transmon_options = dict(
        pos_x=["-1.75mm", "-1.75mm"][nbr_idx],
        pos_y=["-1.5mm", "1.5mm"][nbr_idx],
        orientation=["180", "0"][nbr_idx],
        pad_gap="100um",
        inductor_width="30um",
        pad_width=n.design_var_width(qubit),
        pad_height="120um",
        pocket_width="1200um",
        pocket_height="1200um",
        coupled_pad_width="0um",
        coupled_pad_height="0um",
        coupled_pad_gap="100um",
        connection_pads=dict(
            readout=dict(
                loc_W=0,
                loc_H=+1,
                pad_gap="120um",
                pad_gap_w="0um",
                pad_width=n.design_var_coupl_length(resonator, qubit),
                pad_height="40um",
                cpw_width=RESONATOR_WIDTH,
                cpw_gap=RESONATOR_GAP,
                cpw_extend="300um",
                pocket_extent="5um",
            ),
            coupler=dict(
                loc_W=0,
                loc_H=-1,
                pad_gap="100um",
                pad_gap_w="0um",
                pad_width="40um",
                pad_height="170um",
                cpw_width=RESONATOR_WIDTH,
                cpw_gap=RESONATOR_GAP,
                cpw_extend="0.0um",
                pocket_extent="5um",
            ),
        ),
        gds_cell_name=f"Manhattan_{group}",
        hfss_inductance=n.design_var_lj(qubit),
        hfss_capacitance=n.design_var_cj(qubit),
    )

    qub = TransmonPocketTeeth(design, n.name_mode(qubit), options=transmon_options)

    # make open end of resonator
    cltee_options = dict(
        pos_x="0mm",
        pos_y=["-2.9mm", "2.9mm"][nbr_idx],
        orientation=["-90", "-90"][nbr_idx],
        second_width=RESONATOR_WIDTH,
        second_gap=RESONATOR_GAP,
        prime_width=LINE_50_OHM_WIDTH,
        prime_gap=LINE_50_OHM_GAP,
        coupling_space=n.design_var_length(f"{resonator}_capacitance"),
        fillet=BEND_RADIUS,
        coupling_length=n.design_var_coupl_length(resonator, "tee"),
    )

    cltee = CoupledLineTee(design, n.name_tee(group), options=cltee_options)

    # make resonator
    resonator_options = dict(
        pin_inputs=dict(
            start_pin=dict(component=qub.name, pin="readout"),
            end_pin=dict(component=cltee.name, pin="second_end"),
        ),
        fillet=BEND_RADIUS,
        total_length=n.design_var_length(resonator),
        lead=dict(start_straight="600um", end_straight="100um"),
        trace_width=RESONATOR_WIDTH,
        trace_gap=RESONATOR_GAP,
        meander=dict(spacing="200um"),
    )

    RouteMeander(design, n.name_mode(resonator), options=resonator_options)


def add_route_interconnects(design: DesignPlanar):

    pins = dict(
        start_pin=dict(component=n.name_tee(1), pin="prime_start"),
        end_pin=dict(component=n.name_tee(2), pin="prime_end"),
    )

    options_rpf = dict(
        fillet="49um",
        hfss_wire_bonds=False,
        trace_width=LINE_50_OHM_WIDTH,
        trace_gap=LINE_50_OHM_GAP,
        pin_inputs=pins,
    )
    RoutePathfinder(design, n.name_tee_to_tee(1, 2), options=options_rpf)


def add_launch_pads(design: DesignPlanar):

    launch_options = dict(
        chip="main",
        trace_width=LINE_50_OHM_WIDTH,
        trace_gap=LINE_50_OHM_GAP,
        lead_length="30um",
        pad_gap="125um",
        pad_width="260um",
        pad_height="260um",
        pos_x="-5000um",
        pos_y="1800um",
        orientation="270",
    )

    launch_options["pos_x"] = "0mm"
    launch_options["pos_y"] = "4.5mm"
    launch_options["orientation"] = "270"
    LaunchpadWirebond(design, n.name_lp(0), options=launch_options)

    launch_options["pos_x"] = "0mm"
    launch_options["pos_y"] = "-4.5mm"
    launch_options["orientation"] = "90"
    LaunchpadWirebond(design, n.name_lp(1), options=launch_options)

    pins_top = dict(
        start_pin=dict(component=n.name_lp(0), pin="tie"),
        end_pin=dict(component=n.name_tee(2), pin="prime_start"),
    )

    options_top = dict(
        fillet="49um",
        hfss_wire_bonds=False,
        trace_width=LINE_50_OHM_WIDTH,
        trace_gap=LINE_50_OHM_GAP,
        pin_inputs=pins_top,
    )

    pins_bottom = dict(
        start_pin=dict(component=n.name_lp(1), pin="tie"),
        end_pin=dict(component=n.name_tee(1), pin="prime_end"),
    )

    options_bottom = dict(
        fillet="49um",
        hfss_wire_bonds=False,
        trace_width=LINE_50_OHM_WIDTH,
        trace_gap=LINE_50_OHM_GAP,
        pin_inputs=pins_bottom,
    )
    RoutePathfinder(design, n.name_lp_to_tee(0, 2), options=options_top)
    RoutePathfinder(design, n.name_lp_to_tee(1, 1), options=options_bottom)


def add_coupler(design: DesignPlanar):
    resonator_options = dict(
        pin_inputs=dict(
            start_pin=dict(component=n.name_mode(n.QUBIT_1), pin="coupler"),
            end_pin=dict(component=n.name_mode(n.QUBIT_2), pin="coupler"),
        ),
        fillet=BEND_RADIUS,
        hfss_wire_bonds=True,
        total_length=n.design_var_length(n.COUPLER_12),
        lead=dict(start_straight="200um", end_straight="200um"),
        trace_width=RESONATOR_WIDTH,
        trace_gap=RESONATOR_GAP,
        meander=dict(spacing="200um"),
    )

    RouteMeander(design, n.name_mode(n.COUPLER_12), options=resonator_options)


def add_chargeline(design: DesignPlanar, group: int):
    nbr_idx = group - 1
    qubit = [n.QUBIT_1, n.QUBIT_2][nbr_idx]
    lp_nbr = [2, 3][nbr_idx]

    launch_options = dict(
        chip="main",
        trace_width=LINE_50_OHM_WIDTH,
        trace_gap=LINE_50_OHM_GAP,
        lead_length="30um",
        pad_gap="125um",
        pad_width="260um",
        pad_height="260um",
        pos_x="-4.5mm",
        pos_y="-2mm",
        orientation="0",
    )
    launch_options["pos_y"] = ["-2mm", "2mm"][nbr_idx]
    LaunchpadWirebond(design, n.name_lp(lp_nbr), options=launch_options)
    x_cl_offset = ["-2350um", "-2350um"][nbr_idx]
    x_cl_absolute = sum_expression(
        [design.variables[n.design_var_cl_pos_x(qubit)], x_cl_offset]
    )  # transmon position + pocket width/2

    y_cl_offset = ["-1500um", "+1500um"][nbr_idx]
    y_cl_absolute = sum_expression(
        [design.variables[n.design_var_cl_pos_y(qubit)], y_cl_offset]
    )  # transmon position + pocket height/2

    otg_options = dict(
        pos_x=x_cl_absolute,
        pos_y=y_cl_absolute,
        orientation="0",
        width=LINE_50_OHM_WIDTH,
        gap=LINE_50_OHM_GAP,
        termination_gap=LINE_50_OHM_GAP,
    )

    OpenToGround(design, n.name_id("otg_" + qubit), options=otg_options)

    pins_top = dict(
        start_pin=dict(component=n.name_lp(lp_nbr), pin="tie"),
        end_pin=dict(component=n.name_id("otg_" + qubit), pin="open"),
    )

    options_chargeline = dict(
        fillet="90um",
        hfss_wire_bonds=True,
        trace_width=LINE_50_OHM_WIDTH,
        trace_gap=LINE_50_OHM_GAP,
        pin_inputs=pins_top,
        step_size="20um",
        lead=dict(start_straight="100um", end_straight="1600um"),
    )

    RoutePathfinder(design, n.name_charge_line(group), options=options_chargeline)


# Function for meshing names for mapping for finer meshing
def CoupledLineTee_mesh_names(comp_names):
    all_names_to_mesh = [f"prime_cpw_{comp_names}", f"second_cpw_{comp_names}"]
    return all_names_to_mesh


# Function to render the design
def render_qiskit_metal_design(design, gui, capacitance_or_surface_p_ratio=False):
    add_transmon_plus_resonator(design, group=n.NBR_1)
<<<<<<< HEAD
    # add_transmon_plus_resonator(design, group=n.NBR_2)

    # add_coupler(design)

    # add_route_interconnects(design)

    # add_launch_pads(design)

    # add_chargeline(design, group=n.NBR_1)
    # add_chargeline(design, group=n.NBR_2)
=======
    add_transmon_plus_resonator(design, group=n.NBR_2)
    add_coupler(design)
    add_route_interconnects(design)
    add_launch_pads(design)
    add_chargeline(design, group=n.NBR_1)
    add_chargeline(design, group=n.NBR_2)
>>>>>>> 298dd224

    if capacitance_or_surface_p_ratio == True:
        for component in design.components.values():
            if "hfss_wire_bonds" in component.options:
                component.options["hfss_wire_bonds"] = False

    gui.rebuild()
    gui.autoscale()<|MERGE_RESOLUTION|>--- conflicted
+++ resolved
@@ -264,25 +264,12 @@
 # Function to render the design
 def render_qiskit_metal_design(design, gui, capacitance_or_surface_p_ratio=False):
     add_transmon_plus_resonator(design, group=n.NBR_1)
-<<<<<<< HEAD
-    # add_transmon_plus_resonator(design, group=n.NBR_2)
-
-    # add_coupler(design)
-
-    # add_route_interconnects(design)
-
-    # add_launch_pads(design)
-
-    # add_chargeline(design, group=n.NBR_1)
-    # add_chargeline(design, group=n.NBR_2)
-=======
     add_transmon_plus_resonator(design, group=n.NBR_2)
     add_coupler(design)
     add_route_interconnects(design)
     add_launch_pads(design)
     add_chargeline(design, group=n.NBR_1)
     add_chargeline(design, group=n.NBR_2)
->>>>>>> 298dd224
 
     if capacitance_or_surface_p_ratio == True:
         for component in design.components.values():
