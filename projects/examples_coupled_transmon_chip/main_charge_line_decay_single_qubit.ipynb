{
 "cells": [
  {
   "cell_type": "markdown",
   "metadata": {},
   "source": [
    "# Capacitive simulation of qubit decay in charge line\n",
    "Optimize the T1 limit of the qubit as a function of its distance from a charge line.\n",
    "\n",
    "**_NOTE:_**  In order for the optimization to work properly, the design variable ```design_var_cl_pos_x_qubit``` refers to the relative position between the charge line and the edge of the transmon's pocket. Check the [design file](https://github.com/202Q-lab/QDesignOptimizer/blob/main/projects/examples_coupled_transmon_chip/design.py) to see how it is parsed when creating the design."
   ]
  },
  {
   "cell_type": "code",
   "execution_count": null,
   "metadata": {},
   "outputs": [],
   "source": [
    "%load_ext autoreload\n",
    "%autoreload 2"
   ]
  },
  {
   "cell_type": "markdown",
   "metadata": {},
   "source": [
    "## Rendering the design"
   ]
  },
  {
   "cell_type": "code",
   "execution_count": null,
   "metadata": {},
   "outputs": [],
   "source": [
    "import names as n\n",
    "import design as d\n",
    "from qdesignoptimizer.utils.chip_generation import create_chip_and_gui\n",
    "\n",
    "design, gui = create_chip_and_gui(n.CHIP_NAME, d.chip_type, open_gui=True)\n",
    "d.render_qiskit_metal_design(design, gui)"
   ]
  },
  {
   "cell_type": "markdown",
   "metadata": {},
   "source": [
    "## Creating the study and optimization targets"
   ]
  },
  {
   "cell_type": "code",
   "execution_count": null,
   "metadata": {},
   "outputs": [],
   "source": [
    "import mini_studies as ms\n",
    "import optimization_targets as ot"
   ]
  },
  {
   "cell_type": "code",
   "execution_count": null,
   "metadata": {},
   "outputs": [],
   "source": [
    "MINI_STUDY_GROUP = n.NBR_1\n",
    "MINI_STUDY = ms.get_mini_study_qb_charge_line(group=MINI_STUDY_GROUP)\n",
<<<<<<< HEAD
    "RENDER_QISKIT_METAL = lambda design: d.render_qiskit_metal_design(design, gui)\n",
=======
    "RENDER_QISKIT_METAL = lambda design, **kwargs: render_qiskit_metal_design(\n",
    "    design, gui, **kwargs\n",
    ")\n",
>>>>>>> 6793a255
    "\n",
    "opt_targets = ot.get_opt_targets_qb_charge_line(group=MINI_STUDY_GROUP)"
   ]
  },
  {
   "cell_type": "markdown",
   "metadata": {},
   "source": [
    "## Creating design analysis objects"
   ]
  },
  {
   "cell_type": "code",
   "execution_count": null,
   "metadata": {},
   "outputs": [],
   "source": [
    "import time\n",
    "import parameter_targets as pt\n",
    "import plot_settings as ps\n",
    "\n",
    "from qdesignoptimizer.design_analysis import DesignAnalysis, DesignAnalysisState\n",
    "from qdesignoptimizer.utils.utils import get_save_path\n",
    "\n",
    "# Closing Ansys hfss\n",
    "from qdesignoptimizer.utils.utils import close_ansys\n",
    "\n",
    "close_ansys()"
   ]
  },
  {
   "cell_type": "code",
   "execution_count": null,
   "metadata": {},
   "outputs": [],
   "source": [
    "design_analysis_state = DesignAnalysisState(\n",
    "    design, RENDER_QISKIT_METAL, pt.PARAM_TARGETS\n",
    ")\n",
    "\n",
    "design_analysis = DesignAnalysis(\n",
    "    design_analysis_state,\n",
    "    mini_study=MINI_STUDY,\n",
    "    opt_targets=opt_targets,\n",
    "    save_path=get_save_path(\"out/\", n.CHIP_NAME),\n",
    "    update_design_variables=False,\n",
    "    plot_settings=ps.PLOT_SETTINGS_CHARGE_LINE_DECAY,\n",
    ")"
   ]
  },
  {
   "cell_type": "markdown",
   "metadata": {},
   "source": [
    "## Optimization step"
   ]
  },
  {
   "cell_type": "code",
   "execution_count": null,
   "metadata": {},
   "outputs": [],
   "source": [
    "# number of runs of optimization and number of passes for simulation at each run\n",
    "group_runs = 10\n",
    "group_passes_cap = 10\n",
    "\n",
    "for i in range(group_runs):\n",
    "    design_analysis.update_nbr_passes_capacitance_ministudies(group_passes_cap)\n",
    "    design_analysis.optimize_target({}, {})\n",
    "    design_analysis.screenshot(gui=gui, run=i)"
   ]
  },
  {
   "cell_type": "markdown",
   "metadata": {},
   "source": [
    "## Update parameters"
   ]
  },
  {
   "cell_type": "code",
   "execution_count": null,
   "metadata": {},
   "outputs": [],
   "source": [
    "design_analysis.overwrite_parameters()"
   ]
  },
  {
   "cell_type": "markdown",
   "metadata": {},
   "source": [
    "## Close"
   ]
  },
  {
   "cell_type": "code",
   "execution_count": null,
   "metadata": {},
   "outputs": [],
   "source": [
    "close_ansys()"
   ]
  },
  {
   "cell_type": "markdown",
   "metadata": {},
   "source": [
    "## Example result\n",
    "![image info](plots/charge_line_decay.png)"
   ]
  },
  {
   "cell_type": "code",
   "execution_count": null,
   "metadata": {},
   "outputs": [],
   "source": []
  }
 ],
 "metadata": {
  "kernelspec": {
   "display_name": "qdesignenv",
   "language": "python",
   "name": "python3"
  },
  "language_info": {
   "codemirror_mode": {
    "name": "ipython",
    "version": 3
   },
   "file_extension": ".py",
   "mimetype": "text/x-python",
   "name": "python",
   "nbconvert_exporter": "python",
   "pygments_lexer": "ipython3",
   "version": "3.10.16"
  }
 },
 "nbformat": 4,
 "nbformat_minor": 2
}<|MERGE_RESOLUTION|>--- conflicted
+++ resolved
@@ -66,13 +66,7 @@
    "source": [
     "MINI_STUDY_GROUP = n.NBR_1\n",
     "MINI_STUDY = ms.get_mini_study_qb_charge_line(group=MINI_STUDY_GROUP)\n",
-<<<<<<< HEAD
     "RENDER_QISKIT_METAL = lambda design: d.render_qiskit_metal_design(design, gui)\n",
-=======
-    "RENDER_QISKIT_METAL = lambda design, **kwargs: render_qiskit_metal_design(\n",
-    "    design, gui, **kwargs\n",
-    ")\n",
->>>>>>> 6793a255
     "\n",
     "opt_targets = ot.get_opt_targets_qb_charge_line(group=MINI_STUDY_GROUP)"
    ]
