--- conflicted
+++ resolved
@@ -30,22 +30,12 @@
    "metadata": {},
    "outputs": [],
    "source": [
-<<<<<<< HEAD
     "import names as n\n",
     "import design as d\n",
     "from qdesignoptimizer.utils.chip_generation import create_chip_and_gui\n",
     "\n",
     "design, gui = create_chip_and_gui(n.CHIP_NAME, d.chip_type, open_gui=True)\n",
     "d.render_qiskit_metal_design(design, gui)"
-=======
-    "from chip_initialization import create_chip_and_gui\n",
-    "\n",
-    "design, gui = create_chip_and_gui()\n",
-    "\n",
-    "from design import render_qiskit_metal_design\n",
-    "\n",
-    "render_qiskit_metal_design(design, gui)"
->>>>>>> 6793a255
    ]
   },
   {
