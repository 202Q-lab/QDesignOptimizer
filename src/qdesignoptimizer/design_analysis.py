import json
from copy import deepcopy
from typing import List, Optional

import numpy as np
import pandas as pd
import pyEPR as epr
import scipy
import scipy.optimize
from pyaedt import Hfss
from qiskit_metal.analyses.quantization import EPRanalysis
from qiskit_metal.analyses.quantization.energy_participation_ratio import EPRanalysis

from qdesignoptimizer.design_analysis_types import (
    DesignAnalysisState,
    MeshingMap,
    MiniStudy,
    OptTarget,
)
from qdesignoptimizer.logging import dict_log_format, log
from qdesignoptimizer.sim_capacitance_matrix import (
    CapacitanceMatrixStudy,
    ModeDecayStudy,
    ResonatorDecayIntoWaveguideStudy,
)
from qdesignoptimizer.sim_plot_progress import plot_progress
from qdesignoptimizer.utils.names_parameters import (
    CAPACITANCE,
    FREQ,
    KAPPA,
    NONLIN,
    PURCELL_LIMIT_T1,
    mode,
    param,
    param_capacitance,
    param_nonlin,
)
from qdesignoptimizer.utils.utils import get_value_and_unit, get_version_from_pyproject


class DesignAnalysis:
    """Class for DesignAnalysis.

    Args:
        state (DesignAnalysisSetup): DesignAnalysisState object
        mini_study (MiniStudy): MiniStudy object
        opt_targets (List[OptTarget]): list of OptTarget objects
        save_path (str): path to save results
        update_design_variables (bool): update parameters
        plot_settings (dict): plot settings for progress plots
        meshing_map (List[MeshingMap]): meshing map
        minimization_tol (float): tolerance used to terminate the solution of an optimization step.

    """

    def __init__(
        self,
        state: DesignAnalysisState,
        mini_study: MiniStudy,
        opt_targets: List[OptTarget] = list(),
        save_path: str = "analysis_result",
        update_design_variables: bool = True,
        plot_settings: Optional[dict] = None,
        meshing_map: List[MeshingMap] = list(),
        minimization_tol: float = 1e-12,
    ):
        self.design_analysis_version = get_version_from_pyproject()
        self.design = state.design
        self.eig_solver = EPRanalysis(self.design, "hfss")
        self.eig_solver.sim.setup.name = "Resonator_setup"
        self.renderer = self.eig_solver.sim.renderer
        log.info(
            "self.eig_solver.sim.setup %s", dict_log_format(self.eig_solver.sim.setup)
        )
        self.eig_solver.setup.sweep_variable = "dummy"

        self.mini_study = mini_study
        self.opt_targets = opt_targets
        self.all_design_vars = [target.design_var for target in opt_targets]
        self.render_qiskit_metal = state.render_qiskit_metal
        self.system_target_params = state.system_target_params

        self.is_system_optimized_params_initialized = False
        if state.system_optimized_params is not None:
            sys_opt_param = state.system_optimized_params
            self.is_system_optimized_params_initialized = True
        else:

            def fill_leaves_with_none(nested_dict):
                for key, value in nested_dict.items():
                    if isinstance(value, dict):
                        fill_leaves_with_none(value)
                    else:
                        nested_dict[key] = None
                return nested_dict

            sys_opt_param = fill_leaves_with_none(deepcopy(state.system_target_params))
        self.system_optimized_params = sys_opt_param

        self.save_path = save_path
        self.update_design_variables = update_design_variables
        self.plot_settings = plot_settings
        self.meshing_map = meshing_map
        self.minimization_tol = minimization_tol

<<<<<<< HEAD
        self.optimization_results = []
        self.minimization_results = []
=======
        self.optimization_results: list[dict] = []
>>>>>>> 1c0c3125

        self.renderer.start()
        self.renderer.activate_ansys_design(self.mini_study.design_name, "eigenmode")

        self.pinfo = self.renderer.pinfo
        self.setup = self.pinfo.setup
        self.setup.n_modes = len(self.mini_study.modes)
        self.setup.passes = self.mini_study.nbr_passes
        self.setup.delta_f = self.mini_study.delta_f
        self.renderer.options["x_buffer_width_mm"] = self.mini_study.x_buffer_width_mm
        self.renderer.options["y_buffer_width_mm"] = self.mini_study.y_buffer_width_mm
        self.renderer.options["max_mesh_length_port"] = (
            self.mini_study.max_mesh_length_port
        )
        self._validate_opt_targets()

        assert (
            not self.system_target_params is self.system_optimized_params
        ), "system_target_params and system_optimized_params may not be references to the same object"

    def update_nbr_passes(self, nbr_passes: int):
        self.mini_study.nbr_passes = nbr_passes
        self.setup.passes = nbr_passes

    def update_nbr_passes_capacitance_ministudies(self, nbr_passes: int):
        """Updates the number of passes for capacitance matrix studies."""
        if self.mini_study.capacitance_matrix_studies:
            for cap_study in self.mini_study.capacitance_matrix_studies:
                cap_study.nbr_passes = nbr_passes

    def update_delta_f(self, delta_f: float):
        self.mini_study.delta_f = delta_f
        self.setup.delta_f = delta_f

    def _validate_opt_targets(self):
        """Validate opt_targets."""
        if self.opt_targets:
            for target in self.opt_targets:
                assert (
                    target.design_var in self.design.variables
                ), f"Design variable {target.design_var} not found in design variables."
                if target.target_param_type == PURCELL_LIMIT_T1:
                    assert (
                        len(self.mini_study.capacitance_matrix_studies) != 0
                    ), "capacitance_matrix_studies in ministudy must be populated for Charge line T1 decay study."
                elif target.target_param_type == KAPPA:
                    if not any(
                        isinstance(study, ResonatorDecayIntoWaveguideStudy)
                        for study in self.mini_study.capacitance_matrix_studies
                    ):
                        assert len(self.mini_study.modes) >= len(
                            target.involved_modes
                        ), f"Target for {target.target_param_type} expects \
                        {len(target.involved_modes)} modes but only {self.setup.n_modes} modes will be simulated."
                elif target.target_param_type == CAPACITANCE:
                    capacitance_1 = target.involved_modes[0]
                    capacitance_2 = target.involved_modes[1]
                    assert (
                        param_capacitance(*target.involved_modes)
                        in self.system_target_params
                    ), f"Target for '{CAPACITANCE}' requires {param_capacitance(*target.involved_modes)} in system_target_params."
                    assert (
                        len(target.involved_modes) == 2
                    ), f"Target for {target.target_param_type} expects 2 capacitance names, but {len(target.involved_modes)} were given."
                    assert isinstance(
                        capacitance_1, str
                    ), f"First capacitance name {capacitance_1} must be a string."
                    assert isinstance(
                        capacitance_2, str
                    ), f"Second capacitance name {capacitance_2} must be a string."

                elif target.target_param_type == NONLIN:
                    assert (
                        len(target.involved_modes) == 2
                    ), f"Target for {target.target_param_type} expects 2 modes."
                    assert len(self.mini_study.modes) >= len(
                        target.involved_modes
                    ), f"Target for {target.target_param_type} expects \
                        {len(target.involved_modes)} modes but only {self.setup.n_modes} modes will be simulated."
                    for mode in target.involved_modes:
                        assert (
                            mode in self.mini_study.modes
                        ), f"Target mode {mode} \
                            not found in modes which will be simulated."
                else:
                    assert len(self.mini_study.modes) >= len(
                        target.involved_modes
                    ), f"Target for {target.target_param_type} expects \
                        {len(target.involved_modes)} modes but only {self.setup.n_modes} modes will be simulated."
                    for mode in target.involved_modes:
                        assert (
                            mode in self.mini_study.modes
                        ), f"Target mode {mode} \
                            not found in modes which will be simulated."

            design_variables = [target.design_var for target in self.opt_targets]
            assert len(design_variables) == len(
                set(design_variables)
            ), "Design variables must be unique."

    def update_var(self, updated_design_vars: dict, system_optimized_params: dict):
        """Update junction and design variables in mini_study, design, pinfo and."""

        for key, val in {**self.design.variables, **updated_design_vars}.items():
            self.pinfo.design.set_variable(key, val)
            self.design.variables[key] = val

        self.eig_solver.sim.setup.vars = self.design.variables
        self.eig_solver.setup.junctions = self.mini_study.jj_setup

        self.system_optimized_params = {
            **self.system_optimized_params,
            **system_optimized_params,
        }

    def get_fine_mesh_names(self):
        """The fine mesh for the eigenmode study of HFSS can be set in two different ways. First, via an attribute in the component class with function name "get_meshing_names". This function should return the list of part names, e.g. {name}_flux_line_left. The second option is to specify the part names via the meshing_map as keyword in the DesginAnalysis class."""
        finer_mesh_names = []
        for component in self.mini_study.qiskit_component_names:
            if hasattr(self.design.components[component], "get_meshing_names"):
                finer_mesh_names += self.design.components[
                    component
                ].get_meshing_names()
            elif self.meshing_map != None:
                for map in self.meshing_map:
                    if isinstance(
                        self.design.components[component], map.component_class
                    ):
                        finer_mesh_names += map.mesh_names(component)
            else:
                log.info("No fine mesh map was found for " + component)

        return finer_mesh_names

    def get_port_gap_names(self):
        return [f"endcap_{comp}_{name}" for comp, name, _ in self.mini_study.port_list]

    def run_eigenmodes(self):
        """Simulate eigenmodes."""
        self.update_var({}, {})
        self.pinfo.validate_junction_info()

        hfss = Hfss()
        self.renderer.clean_active_design()
        self.render_qiskit_metal(
            self.design, **self.mini_study.render_qiskit_metal_eigenmode_kw_args
        )
        # set hfss wire bonds properties
        self.renderer.options["wb_size"] = self.mini_study.hfss_wire_bond_size
        self.renderer.options["wb_threshold"] = self.mini_study.hfss_wire_bond_threshold
        self.renderer.options["wb_offset"] = self.mini_study.hfss_wire_bond_offset

        # render design in HFSS
        self.renderer.render_design(
            selection=self.mini_study.qiskit_component_names,
            port_list=self.mini_study.port_list,
            open_pins=self.mini_study.open_pins,
        )

        # set custom air bridges
        for component_name in self.mini_study.qiskit_component_names:
            if hasattr(
                self.design.components[component_name], "get_air_bridge_coordinates"
            ):
                for coord in self.design.components[
                    component_name
                ].get_air_bridge_coordinates():
                    hfss.modeler.create_bondwire(
                        coord[0],
                        coord[1],
                        h1=0.005,
                        h2=0.000,
                        alpha=90,
                        beta=45,
                        diameter=0.005,
                        bond_type=0,
                        name="mybox1",
                        matname="aluminum",
                    )

        # set fine mesh
        fine_mesh_names = self.get_fine_mesh_names()
        restrict_mesh = (
            (not not fine_mesh_names)
            and self.mini_study.build_fine_mesh
            and len(self.mini_study.port_list) > 0
        )

        if restrict_mesh:
            self.renderer.modeler.mesh_length(
                "fine_mesh",
                fine_mesh_names,
                MaxLength=self.mini_study.max_mesh_length_lines_to_ports,
                RefineInside=True,
            )

        # run eigenmode analysis
        self.setup.analyze()
        eig_results = self.eig_solver.get_frequencies()
        eig_results["Kappas (kHz)"] = (
            eig_results["Freq. (GHz)"] * 1e9 / eig_results["Quality Factor"] / 1e3
        )
        eig_results["Freq. (Hz)"] = eig_results["Freq. (GHz)"] * 1e9
        eig_results["Kappas (Hz)"] = eig_results["Kappas (kHz)"] * 1e3

        self._update_optimized_params(eig_results)

        return eig_results

    def run_epr(self):
        """Run EPR, requires design with junctions."""
        no_junctions = (
            self.mini_study.jj_setup is None or len(self.mini_study.jj_setup) == 0
        )

        jj_setups_to_include_in_epr = {}
        junction_found = False
        linear_element_found = False
        for key, val in self.mini_study.jj_setup.items():
            # experimental implementation. to be generatized in the future to arbitrary junction potentials
            # this is a simple way to implement a linear potential only
            if "type" in val and val["type"] == "linear":
                linear_element_found = True
                continue
            jj_setups_to_include_in_epr[key] = val
            junction_found = True
        if junction_found:
            self.eig_solver.setup.junctions = jj_setups_to_include_in_epr

            if not no_junctions:
                try:
                    self.eprd = epr.DistributedAnalysis(self.pinfo)
                    self.eig_solver.clear_data()

                    self.eig_solver.get_stored_energy(no_junctions)
                    self.eprd.do_EPR_analysis()
                    self.epra = epr.QuantumAnalysis(self.eprd.data_filename)
                    self.epra.analyze_all_variations(
                        cos_trunc=self.mini_study.cos_trunc,
                        fock_trunc=self.mini_study.fock_trunc,
                    )
                    self.epra.plot_hamiltonian_results()
                    freqs = self.epra.get_frequencies(numeric=True)
                    chis = self.epra.get_chis(numeric=True)
                except AttributeError:
                    log.error(
                        "Please install a more recent version of pyEPR (>=0.8.5.3)"
                    )

            self.eig_solver.setup.junctions = (
                self.mini_study.jj_setup
            )  # reset jj_setup for linear HFSS simulation

            self._update_optimized_params_epr(freqs, chis)
            return chis
        else:
            add_msg = ""
            if linear_element_found:
                add_msg = " However, a linear element was found."
            log.warning("No junctions found, skipping EPR analysis." + add_msg)
            return

    def get_simulated_modes_sorted(self):
        """Get simulated modes sorted on value.

        Returns:
            List[tuple]: list of modes sorted on freq_value
        """
        simulated_modes = self.mini_study.modes
        simulated_mode_freq_value = [
            (mode, self.system_target_params[param(mode, FREQ)])
            for mode in simulated_modes
        ]
        simulated_modes_sorted_on_freq_value = sorted(
            simulated_mode_freq_value, key=lambda x: x[1]
        )
        return simulated_modes_sorted_on_freq_value

    def _update_optimized_params(self, eig_result: pd.DataFrame):

        for idx, (mode, freq) in enumerate(self.get_simulated_modes_sorted()):
            freq = eig_result["Freq. (Hz)"][idx]
            decay = eig_result["Kappas (Hz)"][idx]

            self.system_optimized_params[param(mode, FREQ)] = freq
            if param(mode, KAPPA) in self.system_target_params:
                self.system_optimized_params[param(mode, KAPPA)] = decay

    def _get_mode_idx_map(self):
        """Get mode index map.

        Returns:
            dict: object {mode: idx}
        """
        all_modes = self.get_simulated_modes_sorted()
        mode_idx = {}
        for idx_i, (mode, _) in enumerate(all_modes):
            mode_idx[mode] = idx_i
        return mode_idx

    def _update_optimized_params_epr(
        self, freq_ND_results: pd.DataFrame, epr_result: pd.DataFrame
    ):

        MHz = 1e6
        mode_idx = self._get_mode_idx_map()
        log.info("freq_ND_results%s", dict_log_format(freq_ND_results.to_dict()))
        freq_column = 0

        for mode, _ in mode_idx.items():
            self.system_optimized_params[param(mode, FREQ)] = (
                freq_ND_results.iloc[mode_idx[mode]][freq_column] * MHz
            )

        for mode_i in self.mini_study.modes:
            for mode_j in self.mini_study.modes:
                self.system_optimized_params[param_nonlin(mode_i, mode_j)] = (
                    epr_result[mode_idx[mode_i]].iloc[mode_idx[mode_j]] * MHz
                )

    def _update_optimized_params_capacitance_simulation(
        self,
        capacitance_matrix: pd.DataFrame,
        capacitance_study: CapacitanceMatrixStudy,
    ):
        capacitance_names_all_targets = [
            target.involved_modes
            for target in self.opt_targets
            if target.target_param_type == CAPACITANCE
        ]

        for capacitance_names in capacitance_names_all_targets:
            try:
                self.system_optimized_params[param_capacitance(*capacitance_names)] = (
                    capacitance_matrix.loc[capacitance_names[0], capacitance_names[1]]
                )
            except KeyError:
                log.warning(
                    f"Warning: capacitance {capacitance_names} not found in capacitance matrix with names {capacitance_matrix.columns}"
                )

<<<<<<< HEAD
        if isinstance(capacitance_study, ModeDecayIntoChargeLineStudy):
            log.info("Computing T1 limit from decay in charge line.")
            self.system_optimized_params[
                param(capacitance_study.mode, PURCELL_LIMIT_T1)
            ] = capacitance_study.get_t1_limit_due_to_decay_into_charge_line()
=======
        # Check if this is a ModeDecayStudy and update the appropriate parameter
        if isinstance(capacitance_study, ModeDecayStudy):
            param_type = capacitance_study.get_decay_parameter_type()
            log.info(f"Computing {param_type} from decay study.")
            if param_type == KAPPA:
                log.warning(
                    "Parameter KAPPA from capacitance matrix simulation will overwrite eigenmode result."
                )
            param_value = capacitance_study.get_decay_parameter_value()
            log.info(f"Computed {param_type} value: {param_value}")
            self.system_optimized_params[param(capacitance_study.mode, param_type)] = (
                param_value
            )
>>>>>>> 1c0c3125

    @staticmethod
    def _apply_adjustment_rate(
        new_val: float | int, old_val: float | int, rate: float | int
    ) -> float:
        """Low pass filter for adjustment rate.

        Args:
            new_val (float): new value
            old_val (float): old value
            rate (float): rate of adjustment
        """
        return rate * new_val + (1 - rate) * old_val

    def _constrain_design_value(
        self,
        design_value_old: str,
        design_value_new: str,
        design_var_constraint: dict[str, str],
    ) -> str:
        """Constrain design value.

        Args:
            design_value (str): design value to be constrained
            design_var_constraint (dict[str, str]): design variable constraint, example {'min': '10 um', 'max': '100 um'}
        """
        d_val_o, d_unit = get_value_and_unit(design_value_old)
        d_val_n, d_unit = get_value_and_unit(design_value_new)
        rate = self.mini_study.adjustment_rate
        d_val = self._apply_adjustment_rate(d_val_n, d_val_o, rate)

        c_val_to_be_smaller_than, c_unit_to_be_smaller_than = get_value_and_unit(
            design_var_constraint["smaller_than"]
        )
        c_val_to_be_larger_than, c_unit_to_be_larger_than = get_value_and_unit(
            design_var_constraint["larger_than"]
        )
        assert (
            d_unit == c_unit_to_be_smaller_than == c_unit_to_be_larger_than
        ), f"Units of design_value {design_value_old} and constraint {design_var_constraint} must match"
        if d_val > c_val_to_be_smaller_than:
            design_value = c_val_to_be_smaller_than
        elif d_val < c_val_to_be_larger_than:
            design_value = c_val_to_be_larger_than
        else:
            design_value = d_val

        return f"{design_value} {d_unit}"

    @staticmethod
    def get_parameter_value(target: OptTarget, system_params: dict) -> float:
        if target.target_param_type == NONLIN:
            mode1, mode2 = target.involved_modes
            current_value = system_params[param_nonlin(mode1, mode2)]
        elif target.target_param_type == CAPACITANCE:
            capacitance_name_1, capacitance_name_2 = target.involved_modes
            current_value = system_params[
                param_capacitance(capacitance_name_1, capacitance_name_2)
            ]
        else:
            mode = target.involved_modes[0]
            current_value = system_params[param(mode, target.target_param_type)]
        return current_value

    def _minimize_for_design_vars(
        self,
        targets_to_minimize_for: List[OptTarget],
        all_design_var_current: dict,
        all_design_var_updated: dict,
        all_parameters_current: dict,
        all_parameters_targets_met: dict,
    ):
        """Minimize the cost function to find the optimal design variables to reach the target.
        The all_design_var_updated variable is automatically updated with the optimal design variables during the minimization.
        """
        design_var_names_to_minimize = [
            target.design_var for target in targets_to_minimize_for
        ]
        bounds_for_targets = [
            (
                get_value_and_unit(target.design_var_constraint["larger_than"])[0],
                get_value_and_unit(target.design_var_constraint["smaller_than"])[0],
            )
            for target in targets_to_minimize_for
        ]

        init_design_var = []
        init_design_var = [
            all_design_var_current[name] for name in design_var_names_to_minimize
        ]

        def cost_function(design_var_vals_updated):
            """Cost function to minimize.

            Args:
                ordered_design_var_vals_updated (List[float]): list of updated design variable values
            """
            for idx, name in enumerate(design_var_names_to_minimize):
                all_design_var_updated[name] = design_var_vals_updated[idx]
            cost = 0
            for target in targets_to_minimize_for:
                Q_k1_i = (
                    self.get_parameter_value(target, all_parameters_current)
                    * target.prop_to(all_parameters_targets_met, all_design_var_updated)
                    / target.prop_to(all_parameters_current, all_design_var_current)
                )
                cost += (
                    (
                        Q_k1_i
                        / self.get_parameter_value(target, all_parameters_targets_met)
                    )
                    - 1
                ) ** 2

            return cost

        min_result = scipy.optimize.minimize(
            cost_function,
            init_design_var,
            tol=self.minimization_tol,
            bounds=bounds_for_targets,
        )

        for idx, name in enumerate(design_var_names_to_minimize):
            if (
                all_design_var_updated[name] == bounds_for_targets[idx][0]
                or all_design_var_updated[name] == bounds_for_targets[idx][1]
            ):
                log.warning(
                    (
                        f"The optimized value for the design variable {name}: {all_design_var_updated[name]} is at the bounds."
                    )(
                        "Consider changing the bounds or making the initial design closer to the optimal one."
                    )
                )

        final_cost = cost_function(
            [all_design_var_updated[name] for name in design_var_names_to_minimize]
        )
        return {
            "result": min_result,
            "targets_to_minimize_for": [
                target.design_var for target in targets_to_minimize_for
            ],
            "final_cost": final_cost,
        }

    def get_system_params_targets_met(self) -> dict[str, float]:
        system_params_targets_met = deepcopy(self.system_optimized_params)
        for target in self.opt_targets:
            if target.target_param_type == NONLIN:
                mode1, mode2 = target.involved_modes
                system_params_targets_met[param_nonlin(mode1, mode2)] = (
                    self.get_parameter_value(target, self.system_target_params)
                )
            elif target.target_param_type == CAPACITANCE:
                capacitance_name_1, capacitance_name_2 = target.involved_modes
                system_params_targets_met[
                    param_capacitance(capacitance_name_1, capacitance_name_2)
                ] = self.get_parameter_value(target, self.system_target_params)
            else:
                mode_name = target.involved_modes[0]
                system_params_targets_met[
                    param(mode_name, target.target_param_type)
                ] = self.get_parameter_value(target, self.system_target_params)
        return system_params_targets_met

    def _calculate_target_design_var(self) -> dict:
        """Calculate the new design value for the optimization targets."""

        system_params_current = deepcopy(self.system_optimized_params)
        system_params_targets_met = self.get_system_params_targets_met()

        design_vars_current_str = deepcopy(self.design.variables)

        if not self.is_system_optimized_params_initialized:
            self.is_system_optimized_params_initialized = True
            return design_vars_current_str

        # Fetch the numeric values of the design variables
        design_vars_current = {}
        design_vars_updated = {}
        units = {}
        for design_var, val_unit in design_vars_current_str.items():
            val, unit = get_value_and_unit(val_unit)
            design_vars_current[design_var] = val
            design_vars_updated[design_var] = val
            units[design_var] = unit

        independent_targets = [
            target for target in self.opt_targets if target.independent_target
        ]

        if independent_targets:
            for independent_target in independent_targets:
                minimization_result = self._minimize_for_design_vars(
                    [independent_target],
                    design_vars_current,
                    design_vars_updated,
                    system_params_current,
                    system_params_targets_met,
                )
                self.minimization_results.append(minimization_result)

        dependent_targets = [
            target for target in self.opt_targets if not target.independent_target
        ]
        if dependent_targets:
            minimization_result = self._minimize_for_design_vars(
                dependent_targets,
                design_vars_current,
                design_vars_updated,
                system_params_current,
                system_params_targets_met,
            )
            self.minimization_results.append(minimization_result)

        # Stitch back the unit of the design variable values
        design_vars_updated_constrained_str = {}
        for target in self.opt_targets:
            design_var_name = target.design_var
            design_vars_updated_val_and_unit = (
                f"{design_vars_updated[design_var_name]} {units[design_var_name]}"
            )
            constrained_val_and_unit = self._constrain_design_value(
                design_vars_current_str[design_var_name],
                design_vars_updated_val_and_unit,
                target.design_var_constraint,
            )
            design_vars_updated_constrained_str[design_var_name] = (
                constrained_val_and_unit
            )

        # TODO AXEL document that the user must make sure that if they use e.g. sums or differences of design variables, they must make sure they are the same dimensions
        return design_vars_updated_constrained_str

    def optimize_target(
        self, updated_design_vars_input: dict, system_optimized_params: dict
    ):
        """Optimize with respect to provided targets.
        !!! Assumes that all simulated frequencies have same order as the target mode freqs, to associate them correctly. !!!
        The modes will be incorrectly assigned if the frequencies are not in the same order.
        Tip: simulate the modes individually first to get them close to their target frequencies.

        Args:
            updated_design_vars (dict): updated design variables
            system_optimized_params (dict): updated system optimized parameters
        """
        if not system_optimized_params == {}:
            self.is_system_optimized_params_initialized = True
        self.update_var(updated_design_vars_input, system_optimized_params)

        updated_design_vars = self._calculate_target_design_var()
        log.info("Updated_design_vars%s", dict_log_format(updated_design_vars))
        self.update_var(updated_design_vars, {})

        iteration_result = {}
        if (
            self.mini_study is not None
            and len(self.mini_study.modes) > 0
            and not self.mini_study.run_capacitance_studies_only
        ):
            # Eigenmode analysis for frequencies
            self.eig_result = self.run_eigenmodes()
            iteration_result["eig_results"] = deepcopy(self.eig_result)

            # EPR analysis for nonlinearities
            self.cross_kerrs = self.run_epr()

            iteration_result["cross_kerrs"] = deepcopy(self.cross_kerrs)

        if self.mini_study.capacitance_matrix_studies is not None:
            iteration_result["capacitance_matrix"] = []
            for capacitance_study in self.mini_study.capacitance_matrix_studies:
                capacitance_study.set_render_qiskit_metal(self.render_qiskit_metal)
                log.info("Simulating capacitance matrix study.")
                capacitance_matrix = capacitance_study.simulate_capacitance_matrix(
                    self.design
                )
                log.info("CAPACITANCE MATRIX\n%s", capacitance_matrix.to_string())
                self._update_optimized_params_capacitance_simulation(
                    capacitance_matrix, capacitance_study
                )

                iteration_result["capacitance_matrix"].append(
                    deepcopy(capacitance_matrix)
                )

        iteration_result["design_variables"] = deepcopy(self.design.variables)
        iteration_result["system_optimized_params"] = deepcopy(
            self.system_optimized_params
        )

        self.optimization_results.append(iteration_result)
        simulation = [
            {
                "optimization_results": self.optimization_results,
                "system_target_params": self.system_target_params,
                "plot_settings": self.plot_settings,
                "design_analysis_version": self.design_analysis_version,
                "minimization_results": self.minimization_results,
            }
        ]
        if self.save_path is not None:
            np.save(self.save_path, np.array(simulation), allow_pickle=True)

            with open(self.save_path + "_design_variables.json", "w") as outfile:
                json.dump(updated_design_vars, outfile, indent=4)

        if self.update_design_variables is True:
            self.overwrite_parameters()

        if self.plot_settings is not None:
            plot_progress(
                [self.optimization_results],
                self.system_target_params,
                self.plot_settings,
            )

    def overwrite_parameters(self):
        if self.save_path is None:
            raise Exception("A path must be specified to fetch results.")

        with open(self.save_path + "_design_variables.json") as in_file:
            updated_design_vars = json.load(in_file)

        with open("design_variables.json") as in_file:
            rewrite_parameters = json.load(in_file)

        for key, item in updated_design_vars.items():
            if key in rewrite_parameters:
                rewrite_parameters[key] = item

        with open("design_variables.json", "w") as outfile:
            json.dump(rewrite_parameters, outfile, indent=4)

        log.info("Overwritten parameters%s", dict_log_format(updated_design_vars))

    def get_cross_kerr_matrix(self, iteration: int = -1) -> Optional[pd.DataFrame]:
        """Get cross kerr matrix from EPR analysis.

        Args:
            iteration (int): simulation iteration number defaults to the most recent iteration

        Returns:
            pd.DataFrame: cross kerr matrix
        """
        if "cross_kerrs" in self.optimization_results[iteration]:
            return self.optimization_results[iteration]["cross_kerrs"]
        log.warning("No cross kerr matrix in optimization results.")
        return None

    def get_eigenmode_results(self, iteration: int = -1) -> Optional[pd.DataFrame]:
        """Get eigenmode results.

        Args:
            iteration (int): simulation iteration number defaults to the most recent iteration

        Returns:
            pd.DataFrame: eigenmode results
        """
        if "eig_results" in self.optimization_results[iteration]:
            return self.optimization_results[iteration]["eig_results"]
        log.warning("No eigenmode matrix in optimization results.")
        return None

    def get_capacitance_matrix(
        self, capacitance_study_number: int, iteration: int = -1
    ) -> Optional[pd.DataFrame]:
        """Get capacitance matrix from stati simulation.

        Args:
            capacitance_study_number (int): which of the capacitance studies in the MiniStudy to retrive the matrix from (1 being the first)
            iteration (int): simulation iteration number defaults to the most recent iteration

        Returns:
            List[pd.DataFrame]: capacitance matrix
        """
        if "capacitance_matrix" in self.optimization_results[iteration]:
            capacitance_matrices = self.optimization_results[iteration][
                "capacitance_matrix"
            ]

        if 0 <= capacitance_study_number - 1 < len(capacitance_matrices):
            return capacitance_matrices[capacitance_study_number - 1]

        return None

    def screenshot(self, gui, run=None):
        if self.save_path is None:
            raise Exception("A path must be specified to save screenshot.")
        gui.autoscale()
        name = self.save_path + f"_{run+1}" if run is not None else self.save_path
        gui.screenshot(name=name, display=False)<|MERGE_RESOLUTION|>--- conflicted
+++ resolved
@@ -103,12 +103,8 @@
         self.meshing_map = meshing_map
         self.minimization_tol = minimization_tol
 
-<<<<<<< HEAD
-        self.optimization_results = []
+        self.optimization_results: list[dict] = []
         self.minimization_results = []
-=======
-        self.optimization_results: list[dict] = []
->>>>>>> 1c0c3125
 
         self.renderer.start()
         self.renderer.activate_ansys_design(self.mini_study.design_name, "eigenmode")
@@ -450,13 +446,6 @@
                     f"Warning: capacitance {capacitance_names} not found in capacitance matrix with names {capacitance_matrix.columns}"
                 )
 
-<<<<<<< HEAD
-        if isinstance(capacitance_study, ModeDecayIntoChargeLineStudy):
-            log.info("Computing T1 limit from decay in charge line.")
-            self.system_optimized_params[
-                param(capacitance_study.mode, PURCELL_LIMIT_T1)
-            ] = capacitance_study.get_t1_limit_due_to_decay_into_charge_line()
-=======
         # Check if this is a ModeDecayStudy and update the appropriate parameter
         if isinstance(capacitance_study, ModeDecayStudy):
             param_type = capacitance_study.get_decay_parameter_type()
@@ -470,7 +459,6 @@
             self.system_optimized_params[param(capacitance_study.mode, param_type)] = (
                 param_value
             )
->>>>>>> 1c0c3125
 
     @staticmethod
     def _apply_adjustment_rate(
