--- conflicted
+++ resolved
@@ -372,16 +372,9 @@
         if junction_found:
             self.eig_solver.setup.junctions = jj_setups_to_include_in_epr
 
-<<<<<<< HEAD
-            if not no_junctions:
-                self.eprd = epr.DistributedAnalysis(self.pinfo)
-                self.eig_solver.clear_data()
-
-=======
             if not no_junctions:               
                 self.eprd = epr.DistributedAnalysis(self.pinfo)
                 self.eig_solver.clear_data()
->>>>>>> be65d2ea
                 self.eig_solver.get_stored_energy(no_junctions)
                 self.eprd.do_EPR_analysis()
                 self.epra = epr.QuantumAnalysis(self.eprd.data_filename)
@@ -392,11 +385,7 @@
                 self.epra.plot_hamiltonian_results()
                 freqs = self.epra.get_frequencies(numeric=True)
                 chis = self.epra.get_chis(numeric=True)
-<<<<<<< HEAD
-                self._update_optimized_params_epr(freqs, chis)
-=======
                 self._update_optimized_params_epr(freqs, chis) 
->>>>>>> be65d2ea
 
             self.eig_solver.setup.junctions = self.mini_study.jj_setup                       
 
