import json
from copy import deepcopy
from typing import List, Optional

import numpy as np
import pandas as pd
import pyEPR as epr
import scipy
import scipy.optimize
from pyaedt import Hfss
from qiskit_metal.analyses.quantization import EPRanalysis
from qiskit_metal.analyses.quantization.energy_participation_ratio import EPRanalysis

import qdesignoptimizer.utils.constants as dc
from qdesignoptimizer.design_analysis_types import (
    DesignAnalysisState,
    MeshingMap,
    MiniStudy,
    OptTarget,
    TargetType,
)
from qdesignoptimizer.logging import dict_log_format, log
from qdesignoptimizer.sim_capacitance_matrix import CapacitanceMatrixStudy
from qdesignoptimizer.utils.sim_plot_progress import plot_progress
from qdesignoptimizer.utils.utils import get_value_and_unit


class DesignAnalysis:
    """Class for DesignAnalysis.

    Args:
        state (DesignAnalysisSetup): DesignAnalysisState object
        mini_study (MiniStudy): MiniStudy object
        opt_targets (List[OptTarget]): list of OptTarget objects
        save_path (str): path to save results
        plot_settings (dict): plot settings for progress plots
        plot_branches_separately (bool): plot branches separately

    """

    def __init__(
        self,
        state: DesignAnalysisState,
        mini_study: MiniStudy,
        opt_targets: List[OptTarget] = None,
        save_path: str = None,
        update_parameters: bool = True,
        plot_settings: dict = None,
        plot_branches_separately=False,
        meshing_map: List[MeshingMap] = None,
    ):
        self.design_analysis_version = "1.0.1"
        """To be updated each time we update the DesignAnalysis class.
        1.0.0 at 2024-08-13 Get freqs from quantum f_ND instead of linear
        1.0.1 at 2024-08-17 SideEffectCompensation in OptTarget
        """
        self.design = state.design
        self.eig_solver = EPRanalysis(self.design, "hfss")
        self.eig_solver.sim.setup.name = "Resonator_setup"
        self.renderer = self.eig_solver.sim.renderer
        log.info(
            "self.eig_solver.sim.setup %s", dict_log_format(self.eig_solver.sim.setup)
        )
        self.eig_solver.setup.sweep_variable = "dummy"

        self.mini_study = mini_study
        self.opt_targets = opt_targets
        self.all_design_vars = [target.design_var for target in opt_targets]
        self.render_qiskit_metal = state.render_qiskit_metal
        self.system_target_params = state.system_target_params

        self.is_system_optimized_params_initialized = False
        if state.system_optimized_params is not None:
            sys_opt_param = state.system_optimized_params
            self.is_system_optimized_params_initialized = True
        else:

            def fill_leaves_with_none(nested_dict):
                for key, value in nested_dict.items():
                    if isinstance(value, dict):
                        fill_leaves_with_none(value)
                    else:
                        nested_dict[key] = None
                return nested_dict

            sys_opt_param = fill_leaves_with_none(deepcopy(state.system_target_params))
        self.system_optimized_params = sys_opt_param

        self.save_path = save_path
        self.update_parameters = update_parameters
        self.plot_settings = plot_settings
        self.plot_branches_separately = plot_branches_separately
        self.meshing_map = meshing_map

        self.optimization_results = []

        self.renderer.start()
        self.renderer.activate_ansys_design(self.mini_study.design_name, "eigenmode")

        self.pinfo = self.renderer.pinfo
        self.setup = self.pinfo.setup
        self.setup.n_modes = len(self.mini_study.mode_freqs)
        self.setup.passes = self.mini_study.nbr_passes
        self.setup.delta_f = self.mini_study.delta_f
        self.renderer.options["x_buffer_width_mm"] = self.mini_study.x_buffer_width_mm
        self.renderer.options["y_buffer_width_mm"] = self.mini_study.y_buffer_width_mm
        self.renderer.options["max_mesh_length_port"] = (
            self.mini_study.max_mesh_length_port
        )
        self.renderer.options["keep_originals"] = True

        self._validate_opt_targets()
        assert (
            not self.system_target_params is self.system_optimized_params
        ), "system_target_params and system_optimized_params may not be references to the same object"

    def update_nbr_passes(self, nbr_passes):
        self.mini_study.nbr_passes = nbr_passes
        self.setup.passes = nbr_passes
        log.warning(
            "Does not update passes in Scattering simulation nor in Capacitance matrix simulation."
        )

    def update_nbr_passes_capacitance_ministudies(self, nbr_passes):
        """Updates the number of passes for capacitance matrix studies."""
        if self.mini_study.capacitance_matrix_studies:
            for cap_study in self.mini_study.capacitance_matrix_studies:
                cap_study.nbr_passes = nbr_passes

    def update_delta_f(self, delta_f):
        self.mini_study.delta_f = delta_f
        self.setup.delta_f = delta_f

    def _validate_opt_targets(self):
        """Validate opt_targets."""
        if not self.opt_targets is None:
            for target in self.opt_targets:
                assert (
                    target.design_var in self.design.variables
                ), f"Design variable {target.design_var} not found in design variables."

                if target.system_target_param == dc.CAPACITANCE_MATRIX_ELEMENTS:
                    capacitance_1 = target.involved_mode_freqs[0]
                    capacitance_2 = target.involved_mode_freqs[1]
                    assert (
                        dc.CAPACITANCE_MATRIX_ELEMENTS in self.system_target_params
                    ), f"Target for {dc.CAPACITANCE_MATRIX_ELEMENTS} requires {dc.CAPACITANCE_MATRIX_ELEMENTS} in system_target_params."
                    assert (
                        len(target.involved_mode_freqs) == 2
                    ), f"Target for {target.system_target_param} expects 2 capacitance names, but {len(target.involved_mode_freqs)} were given."
                    assert isinstance(
                        capacitance_1, str
                    ), f"First capacitance name {capacitance_1} must be a string."
                    assert isinstance(
                        capacitance_2, str
                    ), f"Second capacitance name {capacitance_2} must be a string."

                    if (capacitance_2, capacitance_1) in self.system_target_params[
                        dc.CAPACITANCE_MATRIX_ELEMENTS
                    ]:
                        tip = f" The reversed ordered key {(capacitance_2, capacitance_1)} exists, but the order must be consistent."
                    else:
                        tip = ""
                    assert (capacitance_1, capacitance_2) in self.system_target_params[
                        dc.CAPACITANCE_MATRIX_ELEMENTS
                    ], (
                        f"Capacitance names key {(capacitance_1, capacitance_2)} not found in system_target_params[{dc.CAPACITANCE_MATRIX_ELEMENTS}]."
                        + tip
                    )
                else:
                    assert len(self.mini_study.mode_freqs) >= len(
                        target.involved_mode_freqs
                    ), f"Target for {target.system_target_param} expects \
                        {len(target.involved_mode_freqs)} modes but only {self.setup.n_modes} modes will be simulated."
                    for branch, freq_name in target.involved_mode_freqs:
                        assert (
                            branch,
                            freq_name,
                        ) in self.mini_study.mode_freqs, f"Target mode {freq_name} in branch {branch} \
                            not found in modes which will be simulated. Type must be the same, {type(branch)}, {type(target.involved_mode_freqs[0])}?"

            design_variables = [target.design_var for target in self.opt_targets]
            assert len(design_variables) == len(
                set(design_variables)
            ), "Design variables must be unique."

    def update_var(self, updated_design_vars: dict, system_optimized_params: dict):
        """Update junction and design variables in mini_study, design, pinfo and."""
        for key, val in {**self.design.variables, **updated_design_vars}.items():
            # only include jjs rendered in this setting
            if key in self.mini_study.jj_var:
                self.mini_study.jj_var[key] = val
            self.pinfo.design.set_variable(key, val)
            self.design.variables[key] = val

        self.eig_solver.sim.setup.vars = self.design.variables
        self.eig_solver.setup.junctions = self.mini_study.jj_setup

        self.system_optimized_params = {
            **self.system_optimized_params,
            **system_optimized_params,
        }

    def get_fine_mesh_names(self):
        """The fine mesh for the eigenmode study of HFSS can be set in two different ways. First, via an attribute in the component class with function name "get_meshing_names". This function should return the list of part names, e.g. {name}_flux_line_left. The second option is to specify the part names via the meshing_map as keyword in the DesginAnalysis class."""
        finer_mesh_names = []
        for component in self.mini_study.component_names:
<<<<<<< HEAD
            if hasattr(self.design.components[component],"get_meshing_names"):
                finer_mesh_names+=(self.design.components[component].get_meshing_names())
            elif self.meshing_map != None:
                for map in self.meshing_map:
                    if isinstance(self.design.components[component],map.component_class):
                        finer_mesh_names+=(map.mesh_names(component))
            else:
                log.info("No fine mesh map was found for "+component)
                
=======
            if hasattr(self.design.components[component], "get_meshing_names"):
                finer_mesh_names += self.design.components[
                    component
                ].get_meshing_names()
            else:
                for map in self.meshing_map:
                    if isinstance(
                        self.design.components[component], map.component_class
                    ):
                        finer_mesh_names += map.mesh_names(component)
>>>>>>> 61c1b735
        return finer_mesh_names

    def get_port_gap_names(self):
        return [f"endcap_{comp}_{name}" for comp, name, _ in self.mini_study.port_list]

    def run_eigenmodes(self):
        """Simulate eigenmodes."""
        self.update_var({}, {})
        self.pinfo.validate_junction_info()

        hfss = Hfss()
        self.renderer.clean_active_design()
        self.render_qiskit_metal(
            self.design, **self.mini_study.render_qiskit_metal_eigenmode_kw_args
        )
<<<<<<< HEAD
        # set hfss wire bonds properties
        self.renderer.options['wb_size'] = self.mini_study.hfss_wire_bond_size
        self.renderer.options['wb_threshold'] = self.mini_study.hfss_wire_bond_threshold
        self.renderer.options['wb_offset'] = self.mini_study.hfss_wire_bond_offset
=======
        # set hfss wire bonds
        self.renderer.options["wb_size"] = self.mini_study.hfss_wire_bond_size
        self.renderer.options["wb_threshold"] = self.mini_study.hfss_wire_bond_threshold
        self.renderer.options["wb_offset"] = self.mini_study.hfss_wire_bond_offset
>>>>>>> 61c1b735

        # render design in HFSS
        self.renderer.render_design(
            selection=self.mini_study.component_names,
            port_list=self.mini_study.port_list,
            open_pins=self.mini_study.open_pins,
        )

        # set custom air bridges
        for component_name in self.mini_study.component_names:
<<<<<<< HEAD
            if hasattr(self.design.components[component_name], 'get_air_bridge_coordinates'):
                for coord in self.design.components[component_name].get_air_bridge_coordinates():
                    hfss.modeler.create_bondwire(coord[0], coord[1],h1=0.005, h2=0.000, alpha=90, beta=45,diameter=0.005,
                                                 bond_type=0, name="mybox1", matname="aluminum")
                    
        # set fine mesh
        # fine_mesh_names = self.get_fine_mesh_names()
        # restrict_mesh = fine_mesh_names != None and self.mini_study.build_fine_mesh and len(self.mini_study.port_list) > 0

        # if restrict_mesh:
        #     self.renderer.modeler.mesh_length(
        #         'fine_mesh', fine_mesh_names, MaxLength=self.mini_study.max_mesh_length_lines_to_ports, RefineInside=True)
=======
            if hasattr(
                self.design.components[component_name], "get_air_bridge_coordinates"
            ):
                for coord in self.design.components[
                    component_name
                ].get_air_bridge_coordinates():
                    hfss.modeler.create_bondwire(
                        coord[0],
                        coord[1],
                        h1=0.005,
                        h2=0.000,
                        alpha=90,
                        beta=45,
                        diameter=0.005,
                        bond_type=0,
                        name="mybox1",
                        matname="aluminum",
                    )

        # set meshing
        restrict_mesh = (not self.mini_study.allow_crude_decay_estimates) and len(
            self.mini_study.port_list
        ) > 0
        if restrict_mesh:

            self.renderer.modeler.mesh_length(
                "cpw_to_port_mesh",
                [*self.get_meshing_names()],
                MaxLength=self.mini_study.max_mesh_length_lines_to_ports,
            )
>>>>>>> 61c1b735

        # run eigenmode analysis
        self.setup.analyze()
        eig_results = self.eig_solver.get_frequencies()
        eig_results["Kappas (kHz)"] = (
            eig_results["Freq. (GHz)"] * 1e9 / eig_results["Quality Factor"] / 1e3
        )
        eig_results["Freq. (Hz)"] = eig_results["Freq. (GHz)"] * 1e9
        eig_results["Kappas (Hz)"] = eig_results["Kappas (kHz)"] * 1e3

        self._update_optimized_params(eig_results)

        return eig_results

    def run_epr(self):
        """Run EPR, requires design with junctions."""
        no_junctions = (
            self.mini_study.jj_var is None or len(self.mini_study.jj_var) == 0
        )

        jj_setups_to_include_in_epr = {}
        junction_found = False
        linear_element_found = False
        for key, val in self.mini_study.jj_setup.items():
            # experimental implementation. to be generatized in the future to arbitrary junction potentials
            # this is a simple way to implement a linear potential only
            if "type" in val and val["type"] == "linear":
                linear_element_found = True
                continue
            jj_setups_to_include_in_epr[key] = val
            junction_found = True

        if junction_found:
            self.eig_solver.setup.junctions = jj_setups_to_include_in_epr

            if not no_junctions:
                try:
                    self.eprd = epr.DistributedAnalysis(self.pinfo)
                    self.eig_solver.clear_data()

                    self.eig_solver.get_stored_energy(no_junctions)
                    self.eprd.do_EPR_analysis()
                    self.epra = epr.QuantumAnalysis(self.eprd.data_filename)
                    self.epra.analyze_all_variations(cos_trunc=8, fock_trunc=7)
                    self.epra.plot_hamiltonian_results()
                    freqs = self.epra.get_frequencies(numeric=True)
                    chis = self.epra.get_chis(numeric=True)
                except AttributeError:
                    log.error(
                        "Please install a more recent version of pyEPR (>=0.8.5.3)"
                    )

            self.eig_solver.setup.junctions = (
                self.mini_study.jj_setup
            )  # reset jj_setup for linear HFSS simulation

            self._update_optimized_params_epr(freqs, chis)
            return chis
        else:
            add_msg = ""
            if linear_element_found:
                add_msg = " However, a linear element was found."
            log.warning("No junctions found, skipping EPR analysis." + add_msg)
            return

    # def run_decay(self, scattering_study: ScatteringStudy):
    #     self.scattering_solver = ScatteringImpedanceSim(self.design, "hfss")
    #     scattering_renderer = self.scattering_solver.renderer
    #     setup = self.scattering_solver.setup
    #     #setup.name = "Sweep_DrivenModal_setup"

    #     # scattering_pinfo = scattering_renderer.pinfo.setup
    #     scattering_renderer.start()
    #     scattering_renderer.activate_ansys_design(f"{self.mini_study.design_name}_drivenmodal", 'drivenmodal')
    #     # setup_args = Dict(
    #     #     max_delta_s=scattering_study.max_delta_s
    #     #     )
    #     # setup_args.name = 'Setup'
    #     # scattering_renderer.edit_drivenmodal_setup(setup_args)
    #     scattering_renderer.options['x_buffer_width_mm'] = self.mini_study.x_buffer_width_mm
    #     scattering_renderer.options['y_buffer_width_mm'] = self.mini_study.y_buffer_width_mm
    #     scattering_renderer.options['keep_originals'] = True

    #     for branch_freq_name in scattering_study.mode_freqs:
    #         scattering_renderer.clean_active_design()
    #         scattering_renderer.render_design(
    #             selection=self.mini_study.component_names,
    #             # solution_type='drivenmodal',
    #             # vars_to_initialize=setup.vars,
    #             open_pins=self.mini_study.open_pins,
    #             port_list=self.mini_study.port_list,
    #             box_plus_buffer = True
    #         )

    #         # # TODO check if this is reasonable
    #         # TODO does this support several readouts?
    #         def _is_meander(component: str):
    #             return any([isinstance(self.design.components[component], meander_class) for meander_class in [
    #                 QTRouteMeander,
    #                 RouteMeander
    #                 ]])
    #         def _is_tee_coupling(component: str):
    #             return any([isinstance(self.design.components[component], meander_class) for meander_class in [
    #                 QTCoupledLineTee,
    #                 ]])

    #         resonator_components = [f"trace_{component}" for component in self.mini_study.component_names if _is_meander(component)]
    #         tee_components = [f"second_cpw_{component}" for component in self.mini_study.component_names if _is_tee_coupling(component)]
    #         scattering_renderer.modeler.mesh_length(
    #             'cpw_mesh',
    #             [*resonator_components, *tee_components],
    #             MaxLength='0.005mm')
    #         # print("desing")
    #         # pprint(dir(self.design))
    #         branch = branch_freq_name[0]
    #         freq_name = branch_freq_name[1]
    #         assert freq_name in [dc.RES_FREQ], \
    #             f"Scattering analysis only support RES_KAPPA, please extend the functionality for {freq_name}."
    #         #mode_freq = self._get_simulated_mode_freq(branch, freq_name) # Try to keep this at the center of the swept frequency range for 'fast' sweeps and at the largest frequency for interpolating sweep for the best results
    #         mode_freq = self.system_optimized_params[branch][freq_name] # Try to keep this at the center of the swept frequency range for 'fast' sweeps and at the largest frequency for interpolating sweep for the best results
    #         print("mode_freq", mode_freq)
    #         GHz = 1e9
    #         kappa_target = self.system_target_params[branch][dc.RES_KAPPA]
    #         start_ghz = (mode_freq - 150 * kappa_target) / GHz
    #         stop_ghz = (mode_freq + 150 * kappa_target) / GHz
    #         setup.freq_ghz = mode_freq / GHz
    #         count = min(25000, int(5 * (stop_ghz - start_ghz) / (kappa_target / GHz)))
    #         print("count", count)
    #         sweep = scattering_renderer.add_sweep(
    #             setup_name="Setup",
    #             start_ghz=start_ghz,
    #             stop_ghz=stop_ghz,
    #             name="Sweep",
    #             count=count,
    #             type="Fast")
    #         pinfo_setup = scattering_renderer.pinfo.setup
    #         pinfo_setup.max_delta_s = scattering_study.max_delta_s
    #         pinfo_setup.passes = scattering_study.nbr_passes
    #         # pinfo_setup.min_passes = scattering_study.nbr_passes_min
    #         # pinfo_setup.basis_order = scattering_study.basis_order
    #         setup.basis_order = scattering_study.basis_order
    #         pinfo_setup.delta_s = scattering_study.max_delta_s
    #         print("pinfo_setup")
    #         print("solution_freq default", pinfo_setup.solution_freq)
    #         print(dir(pinfo_setup))
    #         pinfo_setup.solution_freq = f"{stop_ghz}GHz"
    #         print(pinfo_setup)
    #         print(mode_freq)
    #         scattering_renderer.analyze_sweep(sweep.name, 'Setup')
    #         nbr_ports = len(self.mini_study.port_list)
    #         if nbr_ports == 1:
    #             measurement = 'S11'
    #         elif nbr_ports == 2:
    #             measurement = 'S21'
    #         else:
    #             raise ValueError("Only 1 or 2 ports supported")
    #         scattering_renderer.plot_params([measurement])
    #         # scattering_renderer.get_convergences()
    #         # print("DONE WITH IT")
    #         # print(f"scattering_renderer.plot_params([{measurement}])", scattering_renderer.plot_params([measurement]))
    #         np.save(f"scattering_{branch}_{freq_name}_passes_12_length2_800um.npy", [scattering_renderer.plot_params([measurement])], allow_pickle=True)

    #         s21_values = scattering_renderer.plot_params([measurement]).values
    #         probe_freqs = scattering_renderer.plot_params(['Freq']).values

    #         self._fit_scattering_angle(probe_freqs, s21_values, mode_freq, kappa_target, nbr_ports)
    #     self.system_optimized_params[branch][dc.RES_KAPPA] = kappa_target

    #         #probe_freq = np.linspace(8.202846e9, 8.292846e9, 1499)

    #         # df = np.load(f"scattering_{branch}_{freq_name}_passes_12_length2_200um.npy", allow_pickle=True)
    #         # df = np.load(f"scattering_{branch}_{freq_name}_passes_12_length2_{design.components[c.NAME_INDUCTIVE_TEE].options.prime_length_2}.npy", allow_pickle=True)
    #         # pprint(dir(df))
    #         s11_raw = scattering_renderer.plot_params([measurement])[0]['S11'].values
    #         # pprint(s11)

    #         # vals = df['S11'].values
    #         # plt.figure()
    #         # plt.plot(vals)
    #         # plt.show()
    #         angle_offset = np.mean([np.angle(s11_raw)[0], np.angle(s11_raw)[-1]]) # - np.pi/2
    #         s11 = s11_raw * np.exp(-1j * angle_offset)
    #         s11_abs = np.abs(s11)
    #         func = np.argmin if abs(min(s11_abs) - np.mean(s11_abs)) > abs(max(s11_abs) - np.mean(s11_abs)) else np.argmax
    #         argmin = func(s11_abs) #if np.mean(np.abs(s11)) >
    #         freq_guess = probe_freqs[argmin]
    #         print("freq_guess", freq_guess)
    #         argmin_kappa = np.argmin(abs(np.angle(s11) - np.pi/2))
    #         # print("freq_guess_kappa_cut", probe_freq[argmin_kappa])
    #         kappa_est = 2 * (probe_freqs[argmin_kappa] - freq_guess)
    #         self.system_optimized_params[branch][dc.RES_KAPPA] = kappa_est

    #         resonator_components = [f"trace_{component}" for component in self.mini_study.component_names if _is_meander(component)]
    #         tee_components = [f"second_cpw_{component}" for component in self.mini_study.component_names if _is_tee_coupling(component)]
    #         scattering_renderer.modeler.mesh_length(
    #             'cpw_mesh',
    #             [*resonator_components, *tee_components],
    #             MaxLength='0.005mm')
    #         # print("desing")
    #         # pprint(dir(self.design))
    #         branch = branch_freq_name[0]
    #         freq_name = branch_freq_name[1]
    #         assert freq_name in [dc.RES_FREQ], \
    #             f"Scattering analysis only support RES_KAPPA, please extend the functionality for {freq_name}."
    #         #mode_freq = self._get_simulated_mode_freq(branch, freq_name) # Try to keep this at the center of the swept frequency range for 'fast' sweeps and at the largest frequency for interpolating sweep for the best results
    #         mode_freq = self.system_optimized_params[branch][freq_name] # Try to keep this at the center of the swept frequency range for 'fast' sweeps and at the largest frequency for interpolating sweep for the best results
    #         print("mode_freq", mode_freq)
    #         GHz = 1e9
    #         kappa_target = self.system_target_params[branch][dc.RES_KAPPA]
    #         start_ghz = (mode_freq - 150 * kappa_target) / GHz
    #         stop_ghz = (mode_freq + 150 * kappa_target) / GHz
    #         setup.freq_ghz = mode_freq / GHz
    #         count = min(25000, int(5 * (stop_ghz - start_ghz) / (kappa_target / GHz)))
    #         print("count", count)
    #         sweep = scattering_renderer.add_sweep(
    #             setup_name="Setup",
    #             start_ghz=start_ghz,
    #             stop_ghz=stop_ghz,
    #             name="Sweep",
    #             count=count,
    #             type="Fast")
    #         pinfo_setup = scattering_renderer.pinfo.setup
    #         pinfo_setup.max_delta_s = scattering_study.max_delta_s
    #         pinfo_setup.passes = scattering_study.nbr_passes
    #         # pinfo_setup.min_passes = scattering_study.nbr_passes_min
    #         # pinfo_setup.basis_order = scattering_study.basis_order
    #         setup.basis_order = scattering_study.basis_order
    #         pinfo_setup.delta_s = scattering_study.max_delta_s
    #         print("pinfo_setup")
    #         print("solution_freq default", pinfo_setup.solution_freq)
    #         print(dir(pinfo_setup))
    #         pinfo_setup.solution_freq = f"{stop_ghz}GHz"
    #         print(pinfo_setup)
    #         print(mode_freq)
    #         scattering_renderer.analyze_sweep(sweep.name, 'Setup')
    #         nbr_ports = len(self.mini_study.port_list)
    #         if nbr_ports == 1:
    #             measurement = 'S11'
    #         elif nbr_ports == 2:
    #             measurement = 'S21'
    #         else:
    #             raise ValueError("Only 1 or 2 ports supported")
    #         scattering_renderer.plot_params([measurement])
    #         # scattering_renderer.get_convergences()
    #         # print("DONE WITH IT")
    #         # print(f"scattering_renderer.plot_params([{measurement}])", scattering_renderer.plot_params([measurement]))
    #         np.save(f"scattering_{branch}_{freq_name}_passes_12_length2_800um.npy", [scattering_renderer.plot_params([measurement])], allow_pickle=True)

    #         resonator_components = [f"trace_{component}" for component in self.mini_study.component_names if _is_meander(component)]
    #         tee_components = [f"second_cpw_{component}" for component in self.mini_study.component_names if _is_tee_coupling(component)]
    #         scattering_renderer.modeler.mesh_length(
    #             'cpw_mesh',
    #             [*resonator_components, *tee_components],
    #             MaxLength='0.005mm')
    #         # print("desing")
    #         # pprint(dir(self.design))
    #         branch = branch_freq_name[0]
    #         freq_name = branch_freq_name[1]
    #         assert freq_name in [dc.RES_FREQ], \
    #             f"Scattering analysis only support RES_KAPPA, please extend the functionality for {freq_name}."
    #         #mode_freq = self._get_simulated_mode_freq(branch, freq_name) # Try to keep this at the center of the swept frequency range for 'fast' sweeps and at the largest frequency for interpolating sweep for the best results
    #         mode_freq = self.system_optimized_params[branch][freq_name] # Try to keep this at the center of the swept frequency range for 'fast' sweeps and at the largest frequency for interpolating sweep for the best results
    #         print("mode_freq", mode_freq)
    #         GHz = 1e9
    #         kappa_target = self.system_target_params[branch][dc.RES_KAPPA]
    #         start_ghz = (mode_freq - 150 * kappa_target) / GHz
    #         stop_ghz = (mode_freq + 150 * kappa_target) / GHz
    #         setup.freq_ghz = mode_freq / GHz
    #         count = min(25000, int(5 * (stop_ghz - start_ghz) / (kappa_target / GHz)))
    #         print("count", count)
    #         sweep = scattering_renderer.add_sweep(
    #             setup_name="Setup",
    #             start_ghz=start_ghz,
    #             stop_ghz=stop_ghz,
    #             name="Sweep",
    #             count=count,
    #             type="Fast")
    #         pinfo_setup = scattering_renderer.pinfo.setup
    #         pinfo_setup.max_delta_s = scattering_study.max_delta_s
    #         pinfo_setup.passes = scattering_study.nbr_passes
    #         # pinfo_setup.min_passes = scattering_study.nbr_passes_min
    #         # pinfo_setup.basis_order = scattering_study.basis_order
    #         setup.basis_order = scattering_study.basis_order
    #         pinfo_setup.delta_s = scattering_study.max_delta_s
    #         print("pinfo_setup")
    #         print("solution_freq default", pinfo_setup.solution_freq)
    #         print(dir(pinfo_setup))
    #         pinfo_setup.solution_freq = f"{stop_ghz}GHz"
    #         print(pinfo_setup)
    #         print(mode_freq)
    #         scattering_renderer.analyze_sweep(sweep.name, 'Setup')
    #         nbr_ports = len(self.mini_study.port_list)
    #         if nbr_ports == 1:
    #             measurement = 'S11'
    #         elif nbr_ports == 2:
    #             measurement = 'S21'
    #         else:
    #             raise ValueError("Only 1 or 2 ports supported")
    #         scattering_renderer.plot_params([measurement])
    #         # scattering_renderer.get_convergences()
    #         # print("DONE WITH IT")
    #         # print(f"scattering_renderer.plot_params([{measurement}])", scattering_renderer.plot_params([measurement]))
    #         np.save(f"scattering_{branch}_{freq_name}_passes_12_length2_800um.npy", [scattering_renderer.plot_params([measurement])], allow_pickle=True)

    #         s21_values = scattering_renderer.plot_params([measurement]).values
    #         probe_freqs = scattering_renderer.plot_params(['Freq']).values

    #         s21_values = scattering_renderer.plot_params([measurement]).values
    #         probe_freqs = scattering_renderer.plot_params(['Freq']).values

    def get_simulated_modes_sorted(self):
        """Get simulated modes sorted on value.

        Returns:
            List[tuple]: list of (branch, freq_name, freq_value) sorted on freq_value
        """
        simulated_branch_freqname = self.mini_study.mode_freqs
        simulated_branch_freqname_value = [
            (branch, freq_name, self.system_target_params[branch][freq_name])
            for branch, freq_name in simulated_branch_freqname
        ]
        simulated_branch_freqname_sorted_on_value = sorted(
            simulated_branch_freqname_value, key=lambda x: x[2]
        )
        return simulated_branch_freqname_sorted_on_value

    def _get_simulated_mode_freq(self, branch: str, freq_name: str):
        """Get simulated mode frequency.

        Args:
            branch (str): branch name
            freq_name (str): frequency name

        Returns:
            float: frequency value
        """
        simulated_modes_sorted = self.get_simulated_modes_sorted()
        for branch_i, freq_name_i, value_i in simulated_modes_sorted:
            if branch_i == branch and freq_name_i == freq_name:
                return value_i
        raise ValueError(f"Mode {branch}, {freq_name} not found in simulated modes")

    def get_mode_idx(self, target: OptTarget) -> List[int]:
        simulated_branch_freqname_sorted_on_value = self.get_simulated_modes_sorted()
        all_mode_idx = []
        for branch, freq_name in target.involved_mode_freqs:
            for idx, elem in enumerate(simulated_branch_freqname_sorted_on_value):
                if elem[0] == branch and elem[1] == freq_name:
                    all_mode_idx.append(idx)
                    break
            else:
                raise ValueError(
                    f"Mode {branch}, {freq_name} not found in simulated modes"
                )

        return all_mode_idx

    def _update_optimized_params_for_eigenmode_target(
        self, target: OptTarget, eig_result: pd.DataFrame
    ):
        """Update optimized parameters from eigenmode simulation.

        Args:
            target (OptTarget): optimization target
            eig_result (pd.DataFrame): eigenmode simulation results

        """
        all_mode_idx = self.get_mode_idx(target)
        if target.target_type.value == TargetType.FREQUENCY.value:
            optimized_value = eig_result["Freq. (Hz)"][all_mode_idx[0]]
        elif target.target_type.value == TargetType.KAPPA.value:
            optimized_value = eig_result["Kappas (Hz)"][all_mode_idx[0]]
            return
        else:
            return  # should be updated by EPR analysis instaed
        branch, param = target.system_target_param
        self.system_optimized_params[branch][param] = optimized_value

    def _update_optimized_params(self, eig_result: pd.DataFrame):

        for idx, (branch, freq_name, value) in enumerate(
            self.get_simulated_modes_sorted()
        ):
            # print(f"Mode {branch}, {freq_name}: {value}")
            freq = eig_result["Freq. (Hz)"][idx]
            decay = eig_result["Kappas (Hz)"][idx]
            if freq_name == dc.RES_FREQ:
                self.system_optimized_params[branch][dc.RES_FREQ] = freq
                self.system_optimized_params[branch][dc.RES_KAPPA] = decay
            elif freq_name == dc.QUBIT_FREQ:
                self.system_optimized_params[branch][dc.QUBIT_FREQ] = freq
                self.system_optimized_params[branch][dc.QUBIT_PURCELL_DECAY] = decay
            elif freq_name == dc.CAVITY_FREQ:
                self.system_optimized_params[branch][dc.CAVITY_FREQ] = freq
                self.system_optimized_params[branch][dc.CAVITY_PURCELL_DECAY] = decay
            elif freq_name == dc.COUPLER_FREQ:
                self.system_optimized_params[branch][dc.COUPLER_FREQ] = freq
                self.system_optimized_params[branch][dc.COUPLER_KAPPA] = decay

    def _get_mode_idx_map(self):
        """Get mode index map.

        Returns:
            dict: object mode_idx_map[branch][VAR_FREQ]
        """
        all_modes = self.get_simulated_modes_sorted()
        mode_idx = {}
        for idx_i, (branch_i, freq_name_i, value_i) in enumerate(all_modes):
            if branch_i not in mode_idx:
                mode_idx[branch_i] = {}
            if freq_name_i == dc.RES_FREQ:
                mode_idx[branch_i][dc.RES_FREQ] = idx_i
            elif freq_name_i == dc.QUBIT_FREQ:
                mode_idx[branch_i][dc.QUBIT_FREQ] = idx_i
            elif freq_name_i == dc.CAVITY_FREQ:
                mode_idx[branch_i][dc.CAVITY_FREQ] = idx_i
            elif freq_name_i == dc.COUPLER_FREQ:
                mode_idx[branch_i][dc.COUPLER_FREQ] = idx_i
            else:
                log.warning(
                    f"Warning: unidentified mode {branch_i}, {freq_name_i} is skipped"
                )
        return mode_idx

    def _update_optimized_params_epr(
        self, freq_ND_results: pd.DataFrame, epr_result: pd.DataFrame
    ):
        all_modes = self.get_simulated_modes_sorted()
        all_branches = {branch for branch, _, _ in all_modes}

        MHz = 1e6
        mode_idx = self._get_mode_idx_map()
        log.info("freq_ND_results%s", dict_log_format(freq_ND_results.to_dict()))
        # Parameters within the same branch
        freq_column = 0
        for branch in all_branches:
            mib = mode_idx[branch]
            if dc.RES_FREQ in mib:

                self.system_optimized_params[branch][dc.RES_FREQ] = (
                    freq_ND_results.iloc[mib[dc.RES_FREQ]][freq_column] * MHz
                )
                self.system_optimized_params[branch][dc.RES_KERR] = (
                    epr_result[mib[dc.RES_FREQ]].iloc[mib[dc.RES_FREQ]] * MHz
                )
                if dc.QUBIT_FREQ in mib:
                    self.system_optimized_params[branch][dc.RES_QUBIT_CHI] = (
                        epr_result[mib[dc.RES_FREQ]].iloc[mib[dc.QUBIT_FREQ]] * MHz
                    )
                if dc.CAVITY_FREQ in mib:
                    self.system_optimized_params[branch][dc.CAVITY_RES_CROSS_KERR] = (
                        epr_result[mib[dc.RES_FREQ]].iloc[mib[dc.CAVITY_FREQ]] * MHz
                    )

            if dc.QUBIT_FREQ in mib:
                self.system_optimized_params[branch][dc.QUBIT_FREQ] = (
                    freq_ND_results.iloc[mib[dc.QUBIT_FREQ]][freq_column] * MHz
                )
                self.system_optimized_params[branch][dc.QUBIT_ANHARMONICITY] = (
                    epr_result[mib[dc.QUBIT_FREQ]].iloc[mib[dc.QUBIT_FREQ]] * MHz
                )
                if dc.CAVITY_FREQ in mib:
                    self.system_optimized_params[branch][dc.CAVITY_QUBIT_CHI] = (
                        epr_result[mib[dc.QUBIT_FREQ]].iloc[mib[dc.CAVITY_FREQ]] * MHz
                    )

            if dc.CAVITY_FREQ in mib:
                self.system_optimized_params[branch][dc.CAVITY_FREQ] = (
                    freq_ND_results.iloc[mib[dc.CAVITY_FREQ]][freq_column] * MHz
                )
                self.system_optimized_params[branch][dc.CAVITY_KERR] = (
                    epr_result[mib[dc.CAVITY_FREQ]].iloc[mib[dc.CAVITY_FREQ]] * MHz
                )
                if dc.COUPLER_FREQ in mib:
                    self.system_optimized_params[branch][dc.CAVITY_COUPLER_CHI] = (
                        epr_result[mib[dc.CAVITY_FREQ]].iloc[mib[dc.COUPLER_FREQ]] * MHz
                    )

            if dc.COUPLER_FREQ in mib:
                # self.system_optimized_params[branch_i][dc.COUPLER_KAPPA] = \
                #     epr_result[mib[dc.COUPLER_FREQ]].iloc[mib[dc.COUPLER_FREQ]] * MHz
                if dc.CAVITY_FREQ in mib:
                    self.system_optimized_params[branch][dc.CAVITY_COUPLER_CHI] = (
                        epr_result[mib[dc.COUPLER_FREQ]].iloc[mib[dc.CAVITY_FREQ]] * MHz
                    )
                    # print(epr_result[mib[dc.COUPLER_FREQ]].iloc[mib[dc.CAVITY_FREQ]] * MHz)

        # Cross branch nonlinearities specified by user
        if dc.CROSS_BRANCH_NONLIN in self.system_optimized_params:
            for branch_i, freq_i, branch_j, freq_j in self.system_target_params[
                dc.CROSS_BRANCH_NONLIN
            ].keys():
                if (
                    branch_i in mode_idx
                    and branch_j in mode_idx
                    and freq_i in mode_idx[branch_i]
                    and freq_j in mode_idx[branch_j]
                ):

                    self.system_optimized_params[dc.CROSS_BRANCH_NONLIN][
                        (branch_i, freq_i, branch_j, freq_j)
                    ] = (
                        epr_result[mode_idx[branch_i][freq_i]].iloc[
                            mode_idx[branch_j][freq_j]
                        ]
                        * MHz
                    )

    def _update_optimized_params_capacitance_simulation(
        self,
        capacitance_matrix: pd.DataFrame,
        capacitance_study: CapacitanceMatrixStudy,
    ):
        if dc.CAPACITANCE_MATRIX_ELEMENTS in self.system_target_params:
            for key_capacitances in self.system_target_params[
                dc.CAPACITANCE_MATRIX_ELEMENTS
            ].keys():
                try:
                    self.system_optimized_params[dc.CAPACITANCE_MATRIX_ELEMENTS][
                        key_capacitances
                    ] = capacitance_matrix.loc[key_capacitances[0], key_capacitances[1]]
                except KeyError:
                    log.warning(
                        f"Warning: capacitance {key_capacitances} not found in capacitance matrix"
                    )
        # if dc.QUBIT_CHARGE_LINE_LIMITED_T1 in self.system_target_params and isinstance(capacitance_study, ModeDecayIntoChargeLineStudy):
        log.info("Computing T1 limit from decay in charge line.")
        self.system_optimized_params[capacitance_study.branch_name][
            dc.QUBIT_CHARGE_LINE_LIMITED_T1
        ] = capacitance_study.get_t1_limit_due_to_decay_into_charge_line()

    @staticmethod
    def _apply_adjustment_rate(new_val, old_val, rate):
        """Low pass filter for adjustment rate.

        Args:
            new_val (float): new value
            old_val (float): old value
            rate (float): rate of adjustment
        """
        return rate * new_val + (1 - rate) * old_val

    def _constrain_design_value(
        self,
        design_value_old: str,
        design_value_new: str,
        design_var_constraint: object,
    ):
        """Constrain design value.

        Args:
            design_value (str): design value to be constrained
            design_var_constraint (object): design variable constraint, example {'min': '10 um', 'max': '100 um'}
        """
        d_val_o, d_unit = get_value_and_unit(design_value_old)
        d_val_n, d_unit = get_value_and_unit(design_value_new)
        rate = self.mini_study.adjustment_rate
        d_val = self._apply_adjustment_rate(d_val_n, d_val_o, rate)

        c_val_to_be_smaller_than, c_unit_to_be_smaller_than = get_value_and_unit(
            design_var_constraint["smaller_than"]
        )
        c_val_to_be_larger_than, c_unit_to_be_larger_than = get_value_and_unit(
            design_var_constraint["larger_than"]
        )
        assert (
            d_unit == c_unit_to_be_smaller_than == c_unit_to_be_larger_than
        ), f"Units of design_value {design_value_old} and constraint {design_var_constraint} must match"
        if d_val > c_val_to_be_smaller_than:
            design_value = c_val_to_be_smaller_than
        elif d_val < c_val_to_be_larger_than:
            design_value = c_val_to_be_larger_than
        else:
            design_value = d_val

        return f"{design_value} {d_unit}"

    @staticmethod
    def get_quantity_value(target: OptTarget, system_params: dict):
        if target.design_var == dc.CROSS_BRANCH_NONLIN:
            mode1, mode2 = target.involved_mode_freqs
            branch1, param1 = mode1
            branch2, param2 = mode2
            current_value = system_params[dc.CROSS_BRANCH_NONLIN][
                (branch1, param1, branch2, param2)
            ]
        elif target.system_target_param == dc.CAPACITANCE_MATRIX_ELEMENTS:
            [capacitance_name_1, capacitance_name_2] = target.involved_mode_freqs
            current_value = system_params[dc.CAPACITANCE_MATRIX_ELEMENTS][
                (capacitance_name_1, capacitance_name_2)
            ]
        else:
            branch, param = target.system_target_param
            current_value = system_params[branch][param]
        return current_value

    def _minimize_for_design_vars(
        self,
        targets_to_minimize_for: List[OptTarget],
        all_design_var_current: dict,
        all_design_var_updated: dict,
        all_quantities_current: dict,
        all_quantities_targets_met: dict,
    ):
        """Minimize the cost function to find the optimal design variables to reach the target.
        The all_design_var_updated variable is automatically updated with the optimal design variables during the minimization.
        """
        ordered_design_var_names_to_minimize = [
            target.design_var for target in targets_to_minimize_for
        ]

        def cost_function(ordered_design_var_vals_updated):
            """Cost function to minimize.

            Args:
                ordered_design_var_vals_updated (List[float]): list of updated design variable values
            """
            for idx, name in enumerate(ordered_design_var_names_to_minimize):
                all_design_var_updated[name] = ordered_design_var_vals_updated[idx]
            cost = 0
            for target in targets_to_minimize_for:
                Q_k1_i = (
                    self.get_quantity_value(target, all_quantities_current)
                    * target.prop_to(all_quantities_targets_met, all_design_var_updated)
                    / target.prop_to(all_quantities_current, all_design_var_current)
                )
                cost += (
                    (
                        Q_k1_i
                        / self.get_quantity_value(target, all_quantities_targets_met)
                    )
                    - 1
                ) ** 2
            return cost

        init_design_var = []
        init_design_var = [
            all_design_var_current[name]
            for name in ordered_design_var_names_to_minimize
        ]

        scipy.optimize.minimize(cost_function, init_design_var)

    def get_system_params_targets_met(self):
        system_params_targets_met = deepcopy(self.system_optimized_params)
        for target in self.opt_targets:
            if target.design_var == dc.CROSS_BRANCH_NONLIN:
                mode1, mode2 = target.involved_mode_freqs
                branch1, param1 = mode1
                branch2, param2 = mode2
                system_params_targets_met[dc.CROSS_BRANCH_NONLIN][
                    (branch1, param1, branch2, param2)
                ] = self.get_quantity_value(target, self.system_target_params)
            elif target.system_target_param == dc.CAPACITANCE_MATRIX_ELEMENTS:
                [capacitance_name_1, capacitance_name_2] = target.involved_mode_freqs
                system_params_targets_met[dc.CAPACITANCE_MATRIX_ELEMENTS][
                    (capacitance_name_1, capacitance_name_2)
                ] = self.get_quantity_value(target, self.system_target_params)
            else:
                branch, param = target.system_target_param
                system_params_targets_met[branch][param] = self.get_quantity_value(
                    target, self.system_target_params
                )
        return system_params_targets_met

    def _calculate_target_design_var(self) -> dict:
        """Calculate the new design value for the optimization targets."""

        system_params_current = deepcopy(self.system_optimized_params)
        system_params_targets_met = self.get_system_params_targets_met()

        design_vars_current_str = deepcopy(self.design.variables)

        if not self.is_system_optimized_params_initialized:
            self.is_system_optimized_params_initialized = True
            return design_vars_current_str

        # Fetch the numeric values of the design variables
        design_vars_current = {}
        design_vars_updated = {}
        units = {}
        for design_var, val_unit in design_vars_current_str.items():
            val, unit = get_value_and_unit(val_unit)
            design_vars_current[design_var] = val
            design_vars_updated[design_var] = val
            units[design_var] = unit

        independent_targets = [
            target for target in self.opt_targets if target.independent_target
        ]
        if independent_targets is not []:
            for independent_target in independent_targets:
                self._minimize_for_design_vars(
                    [independent_target],
                    design_vars_current,
                    design_vars_updated,
                    system_params_current,
                    system_params_targets_met,
                )

        dependent_targets = [
            target for target in self.opt_targets if not target.independent_target
        ]
        if len(dependent_targets) != 0:
            self._minimize_for_design_vars(
                dependent_targets,
                design_vars_current,
                design_vars_updated,
                system_params_current,
                system_params_targets_met,
            )

        # Stitch back the unit of the design variable values
        design_vars_updated_constrained_str = {}
        for target in self.opt_targets:
            design_var_name = target.design_var
            design_vars_updated_val_and_unit = (
                f"{design_vars_updated[design_var_name]} {units[design_var_name]}"
            )
            constrained_val_and_unit = self._constrain_design_value(
                design_vars_current_str[design_var_name],
                design_vars_updated_val_and_unit,
                target.design_var_constraint,
            )
            design_vars_updated_constrained_str[design_var_name] = (
                constrained_val_and_unit
            )

        # TODO document that the user must make sure that if they use e.g. sums or differences of design variables, they must make sure they are the same dimensions
        return design_vars_updated_constrained_str

    def optimize_target(
        self, updated_design_vars_input: dict, system_optimized_params: dict
    ):
        """Optimize with respect to provided targets.
        !!! Assumes that all simulated frequencies have same order as the target mode freqs, to associate them correctly. !!!
        The modes will be incorrectly assigned if the frequencies are not in the same order.
        Tip: simulate the modes individually first to get them close to their target frequencies.

        Args:
            updated_design_vars (dict): updated design variables
            system_optimized_params (dict): updated system optimized parameters
        """
        if not system_optimized_params == {}:
            self.is_system_optimized_params_initialized = True
        self.update_var(updated_design_vars_input, system_optimized_params)

        updated_design_vars = self._calculate_target_design_var()
        log.info("Updated_design_vars%s", dict_log_format(updated_design_vars))
        self.update_var(updated_design_vars, {})

        iteration_result = {}

        if self.mini_study is not None and len(self.mini_study.mode_freqs) > 0:
            # Eigenmode analysis for frequencies
            self.eig_result = self.run_eigenmodes()
            iteration_result["eig_results"] = deepcopy(self.eig_result)

            # EPR analysis for nonlinearities
            self.cross_kerrs = self.run_epr()
            iteration_result["cross_kerrs"] = deepcopy(self.cross_kerrs)

        if self.mini_study.capacitance_matrix_studies is not None:
            iteration_result["capacitance_matrix"] = []
            for capacitance_study in self.mini_study.capacitance_matrix_studies:
                capacitance_study.set_render_qiskit_metal(self.render_qiskit_metal)
                log.info("Simulating capacitance matrix study.")
                capacitance_matrix = capacitance_study.simulate_capacitance_matrix(
                    self.design
                )
                log.info("CAPACITANCE MATRIX\n%s", capacitance_matrix.to_string())
                self._update_optimized_params_capacitance_simulation(
                    capacitance_matrix, capacitance_study
                )

                iteration_result["capacitance_matrix"].append(
                    deepcopy(capacitance_matrix)
                )

        log.info("Design variables%s", dict_log_format(self.design.variables))
        log_optimized_dict = {}
        for branch, param_dict in self.system_optimized_params.items():
            if not all(v is None for _, v in param_dict.items()):
                log_optimized_dict[branch] = self.system_optimized_params[branch]
        log.info("System optimized parameters%s", dict_log_format(log_optimized_dict))

        iteration_result["design_variables"] = deepcopy(self.design.variables)
        iteration_result["system_optimized_params"] = deepcopy(
            self.system_optimized_params
        )

        self.optimization_results.append(iteration_result)
        simulation = [
            {
                "optimization_results": self.optimization_results,
                "system_target_params": self.system_target_params,
                "plot_settings": self.plot_settings,
                "design_analysis_version": self.design_analysis_version,
            }
        ]
        if self.save_path is not None:
            np.save(self.save_path, simulation, allow_pickle=True)

            with open(self.save_path + "_design_variables.json", "w") as outfile:
                json.dump(updated_design_vars, outfile, indent=4)

        if self.update_parameters is True:
            self.overwrite_parameters()

        if self.plot_settings is not None:
            plot_progress(
                self.optimization_results,
                self.system_target_params,
                self.plot_settings,
                plot_branches_separately=self.plot_branches_separately,
            )

        # # Scattering analysis for decay rates
        # for scattering_study in self.mini_study.scattering_studies:
        #     try:
        #         self.run_decay(scattering_study)
        #     except:
        #         print("Scattering analysis failed")

    def overwrite_parameters(self):
        if self.save_path is None:
            raise Exception("A path must be specified to fetch results.")

        with open(self.save_path + "_design_variables.json") as in_file:
            updated_design_vars = json.load(in_file)

        with open("design_variables.json") as in_file:
            rewrite_parameters = json.load(in_file)

        for key, item in updated_design_vars.items():
            if key in rewrite_parameters:
                rewrite_parameters[key] = item

        with open("design_variables.json", "w") as outfile:
            json.dump(rewrite_parameters, outfile, indent=4)

        log.info("Overwritten parameters%s", dict_log_format(updated_design_vars))

    def get_cross_kerr_matrix(self, iteration: int = -1) -> pd.DataFrame:
        """Get cross kerr matrix from EPR analysis.

        Args:
            iteration (int): simulation iteration number defaults to the most recent iteration

        Returns:
            pd.DataFrame: cross kerr matrix
        """
        if "cross_kerrs" in self.optimization_results[iteration]:
            return self.optimization_results[iteration]["cross_kerrs"]

    def get_eigenmode_results(self, iteration: int = -1) -> pd.DataFrame:
        """Get eigenmode results.

        Args:
            iteration (int): simulation iteration number defaults to the most recent iteration

        Returns:
            pd.DataFrame: eigenmode results
        """
        if "eig_results" in self.optimization_results[iteration]:
            return self.optimization_results[iteration]["eig_results"]

    def get_capacitance_matrix(
        self, capacitance_study_number: int, iteration: int = -1
    ) -> Optional[pd.DataFrame]:
        """Get capacitance matrix from stati simulation.

        Args:
            capacitance_study_number (int): which of the capacitance studies in the MiniStudy to retrive the matrix from (1 being the first)
            iteration (int): simulation iteration number defaults to the most recent iteration

        Returns:
            List[pd.DataFrame]: capacitance matrix
        """
        if "capacitance_matrix" in self.optimization_results[iteration]:
            capacitance_matrices = self.optimization_results[iteration][
                "capacitance_matrix"
            ]

        if 0 <= capacitance_study_number - 1 < len(capacitance_matrices):
            return capacitance_matrices[capacitance_study_number - 1]

        return None

    def screenshot(self, gui, run=None):
        if self.save_path is None:
            raise Exception("A path must be specified to save screenshot.")
        gui.autoscale()
        name = self.save_path + f"_{run+1}" if run is not None else self.save_path
        gui.screenshot(name=name, display=False)<|MERGE_RESOLUTION|>--- conflicted
+++ resolved
@@ -205,7 +205,6 @@
         """The fine mesh for the eigenmode study of HFSS can be set in two different ways. First, via an attribute in the component class with function name "get_meshing_names". This function should return the list of part names, e.g. {name}_flux_line_left. The second option is to specify the part names via the meshing_map as keyword in the DesginAnalysis class."""
         finer_mesh_names = []
         for component in self.mini_study.component_names:
-<<<<<<< HEAD
             if hasattr(self.design.components[component],"get_meshing_names"):
                 finer_mesh_names+=(self.design.components[component].get_meshing_names())
             elif self.meshing_map != None:
@@ -215,18 +214,6 @@
             else:
                 log.info("No fine mesh map was found for "+component)
                 
-=======
-            if hasattr(self.design.components[component], "get_meshing_names"):
-                finer_mesh_names += self.design.components[
-                    component
-                ].get_meshing_names()
-            else:
-                for map in self.meshing_map:
-                    if isinstance(
-                        self.design.components[component], map.component_class
-                    ):
-                        finer_mesh_names += map.mesh_names(component)
->>>>>>> 61c1b735
         return finer_mesh_names
 
     def get_port_gap_names(self):
@@ -242,17 +229,10 @@
         self.render_qiskit_metal(
             self.design, **self.mini_study.render_qiskit_metal_eigenmode_kw_args
         )
-<<<<<<< HEAD
         # set hfss wire bonds properties
         self.renderer.options['wb_size'] = self.mini_study.hfss_wire_bond_size
         self.renderer.options['wb_threshold'] = self.mini_study.hfss_wire_bond_threshold
         self.renderer.options['wb_offset'] = self.mini_study.hfss_wire_bond_offset
-=======
-        # set hfss wire bonds
-        self.renderer.options["wb_size"] = self.mini_study.hfss_wire_bond_size
-        self.renderer.options["wb_threshold"] = self.mini_study.hfss_wire_bond_threshold
-        self.renderer.options["wb_offset"] = self.mini_study.hfss_wire_bond_offset
->>>>>>> 61c1b735
 
         # render design in HFSS
         self.renderer.render_design(
@@ -263,7 +243,6 @@
 
         # set custom air bridges
         for component_name in self.mini_study.component_names:
-<<<<<<< HEAD
             if hasattr(self.design.components[component_name], 'get_air_bridge_coordinates'):
                 for coord in self.design.components[component_name].get_air_bridge_coordinates():
                     hfss.modeler.create_bondwire(coord[0], coord[1],h1=0.005, h2=0.000, alpha=90, beta=45,diameter=0.005,
@@ -276,38 +255,6 @@
         # if restrict_mesh:
         #     self.renderer.modeler.mesh_length(
         #         'fine_mesh', fine_mesh_names, MaxLength=self.mini_study.max_mesh_length_lines_to_ports, RefineInside=True)
-=======
-            if hasattr(
-                self.design.components[component_name], "get_air_bridge_coordinates"
-            ):
-                for coord in self.design.components[
-                    component_name
-                ].get_air_bridge_coordinates():
-                    hfss.modeler.create_bondwire(
-                        coord[0],
-                        coord[1],
-                        h1=0.005,
-                        h2=0.000,
-                        alpha=90,
-                        beta=45,
-                        diameter=0.005,
-                        bond_type=0,
-                        name="mybox1",
-                        matname="aluminum",
-                    )
-
-        # set meshing
-        restrict_mesh = (not self.mini_study.allow_crude_decay_estimates) and len(
-            self.mini_study.port_list
-        ) > 0
-        if restrict_mesh:
-
-            self.renderer.modeler.mesh_length(
-                "cpw_to_port_mesh",
-                [*self.get_meshing_names()],
-                MaxLength=self.mini_study.max_mesh_length_lines_to_ports,
-            )
->>>>>>> 61c1b735
 
         # run eigenmode analysis
         self.setup.analyze()
