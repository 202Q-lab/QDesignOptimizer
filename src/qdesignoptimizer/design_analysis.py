import json
from copy import deepcopy
from pprint import pprint
from typing import List, Optional
<<<<<<< HEAD
from qdesignoptimizer.design_analysis_types import MeshingMap
=======
>>>>>>> 1a75a51d

import numpy as np
import pandas as pd
import pyEPR as epr
import scipy
import scipy.optimize
from pyaedt import Hfss
from qiskit_metal.analyses.quantization import EPRanalysis
from qiskit_metal.analyses.quantization.energy_participation_ratio import EPRanalysis

import design_constants as dc
from qdesignoptimizer.design_analysis_types import (
    DesignAnalysisState,
    MeshingMap,
    MiniStudy,
    OptTarget,
    TargetType,
)
from qdesignoptimizer.logging import dict_log_format, log
from qdesignoptimizer.sim_capacitance_matrix import CapacitanceMatrixStudy
from qdesignoptimizer.utils.sim_plot_progress import plot_progress
from qdesignoptimizer.utils.utils import get_value_and_unit


class DesignAnalysis:
    """Class for DesignAnalysis.

    Args:
        state (DesignAnalysisSetup): DesignAnalysisState object
        mini_study (MiniStudy): MiniStudy object
        opt_targets (List[OptTarget]): list of OptTarget objects
        save_path (str): path to save results
        plot_settings (dict): plot settings for progress plots
        plot_branches_separately (bool): plot branches separately

    """

    def __init__(
        self,
        state: DesignAnalysisState,
        mini_study: MiniStudy,
        opt_targets: List[OptTarget] = None,
        save_path: str = None,
        update_parameters: bool = True,
        plot_settings: dict = None,
        plot_branches_separately=False,
        meshing_map: List[MeshingMap] = None,
    ):
        self.design_analysis_version = "1.0.1"
        """To be updated each time we update the DesignAnalysis class.
        1.0.0 at 2024-08-13 Get freqs from quantum f_ND instead of linear
        1.0.1 at 2024-08-17 SideEffectCompensation in OptTarget
        """
        self.design = state.design
        self.eig_solver = EPRanalysis(self.design, "hfss")
        self.eig_solver.sim.setup.name = "Resonator_setup"
        self.renderer = self.eig_solver.sim.renderer
        log.info(
            "self.eig_solver.sim.setup %s", dict_log_format(self.eig_solver.sim.setup)
        )
        self.eig_solver.setup.sweep_variable = "dummy"

        self.mini_study = mini_study
        self.opt_targets = opt_targets
        self.all_design_vars = [target.design_var for target in opt_targets]
        self.render_qiskit_metal = state.render_qiskit_metal
        self.system_target_params = state.system_target_params
        

        self.is_system_optimized_params_initialized = False
        if state.system_optimized_params is not None:
            sys_opt_param = state.system_optimized_params
            self.is_system_optimized_params_initialized = True
        else:

            def fill_leaves_with_none(nested_dict):
                for key, value in nested_dict.items():
                    if isinstance(value, dict):
                        fill_leaves_with_none(value)
                    else:
                        nested_dict[key] = None
                return nested_dict

            sys_opt_param = fill_leaves_with_none(deepcopy(state.system_target_params))
        self.system_optimized_params = sys_opt_param
        

        self.save_path = save_path
        self.update_parameters = update_parameters
        self.plot_settings = plot_settings
        self.plot_branches_separately = plot_branches_separately
        self.meshing_map = meshing_map
        

        self.optimization_results = []

        self.renderer.start()
        self.renderer.activate_ansys_design(self.mini_study.design_name, "eigenmode")

        self.pinfo = self.renderer.pinfo
        self.setup = self.pinfo.setup
        self.setup.n_modes = len(self.mini_study.mode_freqs)
        self.setup.passes = self.mini_study.nbr_passes
        self.setup.delta_f = self.mini_study.delta_f
        self.renderer.options["x_buffer_width_mm"] = self.mini_study.x_buffer_width_mm
        self.renderer.options["y_buffer_width_mm"] = self.mini_study.y_buffer_width_mm
        self.renderer.options["max_mesh_length_port"] = (
            self.mini_study.max_mesh_length_port
        )
        self.renderer.options["keep_originals"] = True

        self._validate_opt_targets()
        assert (
            not self.system_target_params is self.system_optimized_params
        ), "system_target_params and system_optimized_params may not be references to the same object"

    def update_nbr_passes(self, nbr_passes):
        self.mini_study.nbr_passes = nbr_passes
        self.setup.passes = nbr_passes
        log.warning(
            "Does not update passes in Scattering simulation nor in Capacitance matrix simulation."
        )

    def update_nbr_passes_capacitance_ministudies(self, nbr_passes):
        """Updates the number of passes for capacitance matrix studies."""
        if self.mini_study.capacitance_matrix_studies:
            for cap_study in self.mini_study.capacitance_matrix_studies:
                cap_study.nbr_passes = nbr_passes

    def update_delta_f(self, delta_f):
        self.mini_study.delta_f = delta_f
        self.setup.delta_f = delta_f

    def _validate_opt_targets(self):
        """Validate opt_targets."""
        if not self.opt_targets is None:
            for target in self.opt_targets:
                assert (
                    target.design_var in self.design.variables
                ), f"Design variable {target.design_var} not found in design variables."

                if target.system_target_param == dc.CAPACITANCE_MATRIX_ELEMENTS:
                    capacitance_1 = target.involved_modes[0]
                    capacitance_2 = target.involved_modes[1]
                    assert (
                        dc.CAPACITANCE_MATRIX_ELEMENTS in self.system_target_params
                    ), f"Target for {dc.CAPACITANCE_MATRIX_ELEMENTS} requires {dc.CAPACITANCE_MATRIX_ELEMENTS} in system_target_params."
                    assert (
                        len(target.involved_modes) == 2
                    ), f"Target for {target.system_target_param} expects 2 capacitance names, but {len(target.involved_modes)} were given."
                    assert isinstance(
                        capacitance_1, str
                    ), f"First capacitance name {capacitance_1} must be a string."
                    assert isinstance(
                        capacitance_2, str
                    ), f"Second capacitance name {capacitance_2} must be a string."

                    if (capacitance_2, capacitance_1) in self.system_target_params[
                        dc.CAPACITANCE_MATRIX_ELEMENTS
                    ]:
                        tip = f" The reversed ordered key {(capacitance_2, capacitance_1)} exists, but the order must be consistent."
                    else:
                        tip = ""
                    assert (capacitance_1, capacitance_2) in self.system_target_params[
                        dc.CAPACITANCE_MATRIX_ELEMENTS
                    ], (
                        f"Capacitance names key {(capacitance_1, capacitance_2)} not found in system_target_params[{dc.CAPACITANCE_MATRIX_ELEMENTS}]."
                        + tip
                    )
                elif target.system_target_param == dc.NONLINEARITY:
                    assert len(target.involved_modes) == 2, f"Target for {target.system_target_param} expects 2 modes."
                    assert len(self.mini_study.mode_freqs) >= len(target.involved_modes), f"Target for {target.system_target_param} expects \
                        {len(target.involved_modes)} modes but only {self.setup.n_modes} modes will be simulated."
                    for branch, mode_name in target.involved_modes:
                        assert (
                            branch,
                            dc.mode_freq(mode_name),
                        ) in self.mini_study.mode_freqs, f"Target mode {dc.mode_freq(mode_name)} in branch {branch} \
                            not found in modes which will be simulated. Type must be the same, {type(branch)}, {type(dc.FREQ)}?"
                else:
                    assert len(self.mini_study.mode_freqs) >= len(
                        target.involved_modes

                    ), f"Target for {target.system_target_param} expects \
                        {len(target.involved_modes)} modes but only {self.setup.n_modes} modes will be simulated."
                    for branch, mode_name in target.involved_modes:
                        assert (
                            branch,
                            dc.mode_freq(mode_name),
                        ) in self.mini_study.mode_freqs, f"Target mode {dc.mode_freq(mode_name)} in branch {branch} \
                            not found in modes which will be simulated. Type must be the same, {type(branch)}, {type(dc.FREQ)}?"

            design_variables = [target.design_var for target in self.opt_targets]
            assert len(design_variables) == len(
                set(design_variables)
            ), "Design variables must be unique."

    def update_var(self, updated_design_vars: dict, system_optimized_params: dict):
        """Update junction and design variables in mini_study, design, pinfo and."""

        for key, val in {**self.design.variables, **updated_design_vars}.items():
            # only include jjs rendered in this setting
            if key in self.mini_study.jj_var:
                self.mini_study.jj_var[key] = val
            self.pinfo.design.set_variable(key, val)
            self.design.variables[key] = val

        self.eig_solver.sim.setup.vars = self.design.variables
        self.eig_solver.setup.junctions = self.mini_study.jj_setup

        self.system_optimized_params = {
            **self.system_optimized_params,
            **system_optimized_params,
        }

    def get_fine_mesh_names(self):
        """The fine mesh for the eigenmode study of HFSS can be set in two different ways. First, via an attribute in the component class with function name "get_meshing_names". This function should return the list of part names, e.g. {name}_flux_line_left. The second option is to specify the part names via the meshing_map as keyword in the DesginAnalysis class."""
        finer_mesh_names = []
        for component in self.mini_study.component_names:
<<<<<<< HEAD
            if hasattr(self.design.components[component], "get_meshing_names"):
                finer_mesh_names += self.design.components[
                    component
                ].get_meshing_names()
            else:
                for map in self.meshing_map:
                    if isinstance(
                        self.design.components[component], map.component_class
                    ):
                        finer_mesh_names += map.mesh_names(component)
=======
            if hasattr(self.design.components[component],"get_meshing_names"):
                finer_mesh_names+=(self.design.components[component].get_meshing_names())
            elif self.meshing_map != None:
                for map in self.meshing_map:
                    if isinstance(self.design.components[component],map.component_class):
                        finer_mesh_names+=(map.mesh_names(component))
            else:
                log.info("No fine mesh map was found for "+component)
                
>>>>>>> 1a75a51d
        return finer_mesh_names

    def get_port_gap_names(self):
        return [f"endcap_{comp}_{name}" for comp, name, _ in self.mini_study.port_list]

    def run_eigenmodes(self):
        """Simulate eigenmodes."""
        self.update_var({}, {})
        self.pinfo.validate_junction_info()

        hfss = Hfss()
        self.renderer.clean_active_design()
        self.render_qiskit_metal(
            self.design, **self.mini_study.render_qiskit_metal_eigenmode_kw_args
        )
        # set hfss wire bonds properties
        self.renderer.options['wb_size'] = self.mini_study.hfss_wire_bond_size
        self.renderer.options['wb_threshold'] = self.mini_study.hfss_wire_bond_threshold
        self.renderer.options['wb_offset'] = self.mini_study.hfss_wire_bond_offset

        # render design in HFSS
        self.renderer.render_design(
            selection=self.mini_study.component_names,
            port_list=self.mini_study.port_list,
            open_pins=self.mini_study.open_pins,
        )

        # set custom air bridges
        for component_name in self.mini_study.component_names:
            if hasattr(self.design.components[component_name], 'get_air_bridge_coordinates'):
                for coord in self.design.components[component_name].get_air_bridge_coordinates():
                    hfss.modeler.create_bondwire(coord[0], coord[1],h1=0.005, h2=0.000, alpha=90, beta=45,diameter=0.005,
                                                 bond_type=0, name="mybox1", matname="aluminum")
                    
        # set fine mesh
        fine_mesh_names = self.get_fine_mesh_names()
        restrict_mesh = fine_mesh_names != None and self.mini_study.build_fine_mesh and len(self.mini_study.port_list) > 0

        if restrict_mesh:
            self.renderer.modeler.mesh_length(
                'fine_mesh', fine_mesh_names, MaxLength=self.mini_study.max_mesh_length_lines_to_ports, RefineInside=True)

        # run eigenmode analysis
        self.setup.analyze()
        eig_results = self.eig_solver.get_frequencies()
        eig_results["Kappas (kHz)"] = (
            eig_results["Freq. (GHz)"] * 1e9 / eig_results["Quality Factor"] / 1e3
        )
        eig_results["Freq. (Hz)"] = eig_results["Freq. (GHz)"] * 1e9
        eig_results["Kappas (Hz)"] = eig_results["Kappas (kHz)"] * 1e3

        self._update_optimized_params(eig_results)

        return eig_results

    def run_epr(self):
        """Run EPR, requires design with junctions."""
        no_junctions = (
            self.mini_study.jj_var is None or len(self.mini_study.jj_var) == 0
        )

        jj_setups_to_include_in_epr = {}
        junction_found = False
        linear_element_found = False
        for key, val in self.mini_study.jj_setup.items():
            # experimental implementation. to be generatized in the future to arbitrary junction potentials
            # this is a simple way to implement a linear potential only
            if "type" in val and val["type"] == "linear":
                linear_element_found = True
                continue
            jj_setups_to_include_in_epr[key] = val
            junction_found = True
        if junction_found:
            self.eig_solver.setup.junctions = jj_setups_to_include_in_epr

            if not no_junctions:
                try:
                    self.eprd = epr.DistributedAnalysis(self.pinfo)
                    self.eig_solver.clear_data()

                    self.eig_solver.get_stored_energy(no_junctions)
                    self.eprd.do_EPR_analysis()
                    self.epra = epr.QuantumAnalysis(self.eprd.data_filename)
                    self.epra.analyze_all_variations(cos_trunc=8, fock_trunc=7)
                    self.epra.plot_hamiltonian_results()
                    freqs = self.epra.get_frequencies(numeric=True)
                    chis = self.epra.get_chis(numeric=True)
                except AttributeError:
                    log.error(
                        "Please install a more recent version of pyEPR (>=0.8.5.3)"
                    )

            self.eig_solver.setup.junctions = (
                self.mini_study.jj_setup
            )  # reset jj_setup for linear HFSS simulation

            self._update_optimized_params_epr(freqs, chis)
            return chis
        else:
            add_msg = ""
            if linear_element_found:
                add_msg = " However, a linear element was found."
            log.warning("No junctions found, skipping EPR analysis." + add_msg)
            return

    # def run_decay(self, scattering_study: ScatteringStudy):
    #     self.scattering_solver = ScatteringImpedanceSim(self.design, "hfss")
    #     scattering_renderer = self.scattering_solver.renderer
    #     setup = self.scattering_solver.setup
    #     #setup.name = "Sweep_DrivenModal_setup"

    #     # scattering_pinfo = scattering_renderer.pinfo.setup
    #     scattering_renderer.start()
    #     scattering_renderer.activate_ansys_design(f"{self.mini_study.design_name}_drivenmodal", 'drivenmodal')
    #     # setup_args = Dict(
    #     #     max_delta_s=scattering_study.max_delta_s
    #     #     )
    #     # setup_args.name = 'Setup'
    #     # scattering_renderer.edit_drivenmodal_setup(setup_args)
    #     scattering_renderer.options['x_buffer_width_mm'] = self.mini_study.x_buffer_width_mm
    #     scattering_renderer.options['y_buffer_width_mm'] = self.mini_study.y_buffer_width_mm
    #     scattering_renderer.options['keep_originals'] = True

    #     for branch_freq_name in scattering_study.mode_freqs:
    #         scattering_renderer.clean_active_design()
    #         scattering_renderer.render_design(
    #             selection=self.mini_study.component_names,
    #             # solution_type='drivenmodal',
    #             # vars_to_initialize=setup.vars,
    #             open_pins=self.mini_study.open_pins,
    #             port_list=self.mini_study.port_list,
    #             box_plus_buffer = True
    #         )

    #         # # TODO check if this is reasonable
    #         # TODO does this support several readouts?
    #         def _is_meander(component: str):
    #             return any([isinstance(self.design.components[component], meander_class) for meander_class in [
    #                 QTRouteMeander,
    #                 RouteMeander
    #                 ]])
    #         def _is_tee_coupling(component: str):
    #             return any([isinstance(self.design.components[component], meander_class) for meander_class in [
    #                 QTCoupledLineTee,
    #                 ]])

    #         resonator_components = [f"trace_{component}" for component in self.mini_study.component_names if _is_meander(component)]
    #         tee_components = [f"second_cpw_{component}" for component in self.mini_study.component_names if _is_tee_coupling(component)]
    #         scattering_renderer.modeler.mesh_length(
    #             'cpw_mesh',
    #             [*resonator_components, *tee_components],
    #             MaxLength='0.005mm')
    #         # print("desing")
    #         # pprint(dir(self.design))
    #         branch = branch_freq_name[0]
    #         freq_name = branch_freq_name[1]
    #         assert freq_name in [dc.RES_FREQ], \
    #             f"Scattering analysis only support RES_KAPPA, please extend the functionality for {freq_name}."
    #         #mode_freq = self._get_simulated_mode_freq(branch, freq_name) # Try to keep this at the center of the swept frequency range for 'fast' sweeps and at the largest frequency for interpolating sweep for the best results
    #         mode_freq = self.system_optimized_params[branch][freq_name] # Try to keep this at the center of the swept frequency range for 'fast' sweeps and at the largest frequency for interpolating sweep for the best results
    #         print("mode_freq", mode_freq)
    #         GHz = 1e9
    #         kappa_target = self.system_target_params[branch][dc.RES_KAPPA]
    #         start_ghz = (mode_freq - 150 * kappa_target) / GHz
    #         stop_ghz = (mode_freq + 150 * kappa_target) / GHz
    #         setup.freq_ghz = mode_freq / GHz
    #         count = min(25000, int(5 * (stop_ghz - start_ghz) / (kappa_target / GHz)))
    #         print("count", count)
    #         sweep = scattering_renderer.add_sweep(
    #             setup_name="Setup",
    #             start_ghz=start_ghz,
    #             stop_ghz=stop_ghz,
    #             name="Sweep",
    #             count=count,
    #             type="Fast")
    #         pinfo_setup = scattering_renderer.pinfo.setup
    #         pinfo_setup.max_delta_s = scattering_study.max_delta_s
    #         pinfo_setup.passes = scattering_study.nbr_passes
    #         # pinfo_setup.min_passes = scattering_study.nbr_passes_min
    #         # pinfo_setup.basis_order = scattering_study.basis_order
    #         setup.basis_order = scattering_study.basis_order
    #         pinfo_setup.delta_s = scattering_study.max_delta_s
    #         print("pinfo_setup")
    #         print("solution_freq default", pinfo_setup.solution_freq)
    #         print(dir(pinfo_setup))
    #         pinfo_setup.solution_freq = f"{stop_ghz}GHz"
    #         print(pinfo_setup)
    #         print(mode_freq)
    #         scattering_renderer.analyze_sweep(sweep.name, 'Setup')
    #         nbr_ports = len(self.mini_study.port_list)
    #         if nbr_ports == 1:
    #             measurement = 'S11'
    #         elif nbr_ports == 2:
    #             measurement = 'S21'
    #         else:
    #             raise ValueError("Only 1 or 2 ports supported")
    #         scattering_renderer.plot_params([measurement])
    #         # scattering_renderer.get_convergences()
    #         # print("DONE WITH IT")
    #         # print(f"scattering_renderer.plot_params([{measurement}])", scattering_renderer.plot_params([measurement]))
    #         np.save(f"scattering_{branch}_{freq_name}_passes_12_length2_800um.npy", [scattering_renderer.plot_params([measurement])], allow_pickle=True)

    #         s21_values = scattering_renderer.plot_params([measurement]).values
    #         probe_freqs = scattering_renderer.plot_params(['Freq']).values

    #         self._fit_scattering_angle(probe_freqs, s21_values, mode_freq, kappa_target, nbr_ports)
    #     self.system_optimized_params[branch][dc.RES_KAPPA] = kappa_target

    #         #probe_freq = np.linspace(8.202846e9, 8.292846e9, 1499)

    #         # df = np.load(f"scattering_{branch}_{freq_name}_passes_12_length2_200um.npy", allow_pickle=True)
    #         # df = np.load(f"scattering_{branch}_{freq_name}_passes_12_length2_{design.components[c.NAME_INDUCTIVE_TEE].options.prime_length_2}.npy", allow_pickle=True)
    #         # pprint(dir(df))
    #         s11_raw = scattering_renderer.plot_params([measurement])[0]['S11'].values
    #         # pprint(s11)

    #         # vals = df['S11'].values
    #         # plt.figure()
    #         # plt.plot(vals)
    #         # plt.show()
    #         angle_offset = np.mean([np.angle(s11_raw)[0], np.angle(s11_raw)[-1]]) # - np.pi/2
    #         s11 = s11_raw * np.exp(-1j * angle_offset)
    #         s11_abs = np.abs(s11)
    #         func = np.argmin if abs(min(s11_abs) - np.mean(s11_abs)) > abs(max(s11_abs) - np.mean(s11_abs)) else np.argmax
    #         argmin = func(s11_abs) #if np.mean(np.abs(s11)) >
    #         freq_guess = probe_freqs[argmin]
    #         print("freq_guess", freq_guess)
    #         argmin_kappa = np.argmin(abs(np.angle(s11) - np.pi/2))
    #         # print("freq_guess_kappa_cut", probe_freq[argmin_kappa])
    #         kappa_est = 2 * (probe_freqs[argmin_kappa] - freq_guess)
    #         self.system_optimized_params[branch][dc.RES_KAPPA] = kappa_est

    #         resonator_components = [f"trace_{component}" for component in self.mini_study.component_names if _is_meander(component)]
    #         tee_components = [f"second_cpw_{component}" for component in self.mini_study.component_names if _is_tee_coupling(component)]
    #         scattering_renderer.modeler.mesh_length(
    #             'cpw_mesh',
    #             [*resonator_components, *tee_components],
    #             MaxLength='0.005mm')
    #         # print("desing")
    #         # pprint(dir(self.design))
    #         branch = branch_freq_name[0]
    #         freq_name = branch_freq_name[1]
    #         assert freq_name in [dc.RES_FREQ], \
    #             f"Scattering analysis only support RES_KAPPA, please extend the functionality for {freq_name}."
    #         #mode_freq = self._get_simulated_mode_freq(branch, freq_name) # Try to keep this at the center of the swept frequency range for 'fast' sweeps and at the largest frequency for interpolating sweep for the best results
    #         mode_freq = self.system_optimized_params[branch][freq_name] # Try to keep this at the center of the swept frequency range for 'fast' sweeps and at the largest frequency for interpolating sweep for the best results
    #         print("mode_freq", mode_freq)
    #         GHz = 1e9
    #         kappa_target = self.system_target_params[branch][dc.RES_KAPPA]
    #         start_ghz = (mode_freq - 150 * kappa_target) / GHz
    #         stop_ghz = (mode_freq + 150 * kappa_target) / GHz
    #         setup.freq_ghz = mode_freq / GHz
    #         count = min(25000, int(5 * (stop_ghz - start_ghz) / (kappa_target / GHz)))
    #         print("count", count)
    #         sweep = scattering_renderer.add_sweep(
    #             setup_name="Setup",
    #             start_ghz=start_ghz,
    #             stop_ghz=stop_ghz,
    #             name="Sweep",
    #             count=count,
    #             type="Fast")
    #         pinfo_setup = scattering_renderer.pinfo.setup
    #         pinfo_setup.max_delta_s = scattering_study.max_delta_s
    #         pinfo_setup.passes = scattering_study.nbr_passes
    #         # pinfo_setup.min_passes = scattering_study.nbr_passes_min
    #         # pinfo_setup.basis_order = scattering_study.basis_order
    #         setup.basis_order = scattering_study.basis_order
    #         pinfo_setup.delta_s = scattering_study.max_delta_s
    #         print("pinfo_setup")
    #         print("solution_freq default", pinfo_setup.solution_freq)
    #         print(dir(pinfo_setup))
    #         pinfo_setup.solution_freq = f"{stop_ghz}GHz"
    #         print(pinfo_setup)
    #         print(mode_freq)
    #         scattering_renderer.analyze_sweep(sweep.name, 'Setup')
    #         nbr_ports = len(self.mini_study.port_list)
    #         if nbr_ports == 1:
    #             measurement = 'S11'
    #         elif nbr_ports == 2:
    #             measurement = 'S21'
    #         else:
    #             raise ValueError("Only 1 or 2 ports supported")
    #         scattering_renderer.plot_params([measurement])
    #         # scattering_renderer.get_convergences()
    #         # print("DONE WITH IT")
    #         # print(f"scattering_renderer.plot_params([{measurement}])", scattering_renderer.plot_params([measurement]))
    #         np.save(f"scattering_{branch}_{freq_name}_passes_12_length2_800um.npy", [scattering_renderer.plot_params([measurement])], allow_pickle=True)

    #         resonator_components = [f"trace_{component}" for component in self.mini_study.component_names if _is_meander(component)]
    #         tee_components = [f"second_cpw_{component}" for component in self.mini_study.component_names if _is_tee_coupling(component)]
    #         scattering_renderer.modeler.mesh_length(
    #             'cpw_mesh',
    #             [*resonator_components, *tee_components],
    #             MaxLength='0.005mm')
    #         # print("desing")
    #         # pprint(dir(self.design))
    #         branch = branch_freq_name[0]
    #         freq_name = branch_freq_name[1]
    #         assert freq_name in [dc.RES_FREQ], \
    #             f"Scattering analysis only support RES_KAPPA, please extend the functionality for {freq_name}."
    #         #mode_freq = self._get_simulated_mode_freq(branch, freq_name) # Try to keep this at the center of the swept frequency range for 'fast' sweeps and at the largest frequency for interpolating sweep for the best results
    #         mode_freq = self.system_optimized_params[branch][freq_name] # Try to keep this at the center of the swept frequency range for 'fast' sweeps and at the largest frequency for interpolating sweep for the best results
    #         print("mode_freq", mode_freq)
    #         GHz = 1e9
    #         kappa_target = self.system_target_params[branch][dc.RES_KAPPA]
    #         start_ghz = (mode_freq - 150 * kappa_target) / GHz
    #         stop_ghz = (mode_freq + 150 * kappa_target) / GHz
    #         setup.freq_ghz = mode_freq / GHz
    #         count = min(25000, int(5 * (stop_ghz - start_ghz) / (kappa_target / GHz)))
    #         print("count", count)
    #         sweep = scattering_renderer.add_sweep(
    #             setup_name="Setup",
    #             start_ghz=start_ghz,
    #             stop_ghz=stop_ghz,
    #             name="Sweep",
    #             count=count,
    #             type="Fast")
    #         pinfo_setup = scattering_renderer.pinfo.setup
    #         pinfo_setup.max_delta_s = scattering_study.max_delta_s
    #         pinfo_setup.passes = scattering_study.nbr_passes
    #         # pinfo_setup.min_passes = scattering_study.nbr_passes_min
    #         # pinfo_setup.basis_order = scattering_study.basis_order
    #         setup.basis_order = scattering_study.basis_order
    #         pinfo_setup.delta_s = scattering_study.max_delta_s
    #         print("pinfo_setup")
    #         print("solution_freq default", pinfo_setup.solution_freq)
    #         print(dir(pinfo_setup))
    #         pinfo_setup.solution_freq = f"{stop_ghz}GHz"
    #         print(pinfo_setup)
    #         print(mode_freq)
    #         scattering_renderer.analyze_sweep(sweep.name, 'Setup')
    #         nbr_ports = len(self.mini_study.port_list)
    #         if nbr_ports == 1:
    #             measurement = 'S11'
    #         elif nbr_ports == 2:
    #             measurement = 'S21'
    #         else:
    #             raise ValueError("Only 1 or 2 ports supported")
    #         scattering_renderer.plot_params([measurement])
    #         # scattering_renderer.get_convergences()
    #         # print("DONE WITH IT")
    #         # print(f"scattering_renderer.plot_params([{measurement}])", scattering_renderer.plot_params([measurement]))
    #         np.save(f"scattering_{branch}_{freq_name}_passes_12_length2_800um.npy", [scattering_renderer.plot_params([measurement])], allow_pickle=True)

    #         s21_values = scattering_renderer.plot_params([measurement]).values
    #         probe_freqs = scattering_renderer.plot_params(['Freq']).values

    #         s21_values = scattering_renderer.plot_params([measurement]).values
    #         probe_freqs = scattering_renderer.plot_params(['Freq']).values

    def get_simulated_modes_sorted(self):
        """Get simulated modes sorted on value.

        Returns:
            List[tuple]: list of (branch, freq_name, freq_value) sorted on freq_value
        """
        simulated_branch_freqname = self.mini_study.mode_freqs
        simulated_branch_freqname_value = [
            (branch, freq_name, self.system_target_params[branch][freq_name])
            for branch, freq_name in simulated_branch_freqname
        ]
        simulated_branch_freqname_sorted_on_value = sorted(
            simulated_branch_freqname_value, key=lambda x: x[2]
        )
        return simulated_branch_freqname_sorted_on_value

    def _get_simulated_mode_freq(self, branch: str, freq_name: str):
        """Get simulated mode frequency.

        Args:
            branch (str): branch name
            freq_name (str): frequency name

        Returns:
            float: frequency value
        """
        simulated_modes_sorted = self.get_simulated_modes_sorted()
        for branch_i, freq_name_i, value_i in simulated_modes_sorted:
            if branch_i == branch and freq_name_i == freq_name:
                return value_i
        raise ValueError(f"Mode {branch}, {freq_name} not found in simulated modes")

    def get_mode_idx(self, target: OptTarget) -> List[int]:
        simulated_branch_freqname_sorted_on_value = self.get_simulated_modes_sorted()
        all_mode_idx = []
        for branch, mode_name in target.involved_modes:
            for idx, elem in enumerate(simulated_branch_freqname_sorted_on_value):
                if elem[0] == branch and elem[1] == dc.mode_freq(mode_name):
                    all_mode_idx.append(idx)
                    break
            else:
                raise ValueError(
                    f"Mode {branch}, {mode_name} not found in simulated modes"
                )

        return all_mode_idx

    def _update_optimized_params_for_eigenmode_target(
        self, target: OptTarget, eig_result: pd.DataFrame
    ):
        """Update optimized parameters from eigenmode simulation.

        Args:
            target (OptTarget): optimization target
            eig_result (pd.DataFrame): eigenmode simulation results

        """
        all_mode_idx = self.get_mode_idx(target)
        if target.target_type.value == TargetType.FREQUENCY.value:
            optimized_value = eig_result["Freq. (Hz)"][all_mode_idx[0]]
        elif target.target_type.value == TargetType.KAPPA.value:
            optimized_value = eig_result["Kappas (Hz)"][all_mode_idx[0]]
            return
        else:
            return  # should be updated by EPR analysis instaed
        for branch, mode in target.involved_modes:
            print("Test _update_optimized_params_for_eigenmode_target ", branch, mode)
            self.system_optimized_params[branch][dc.mode_type(mode,target_type = target.system_target_param)] = optimized_value

    def _update_optimized_params(self, eig_result: pd.DataFrame):

        for idx, (branch, freq_name, value) in enumerate(
            self.get_simulated_modes_sorted()
        ):
            freq = eig_result["Freq. (Hz)"][idx]
            decay = eig_result["Kappas (Hz)"][idx]

            self.system_optimized_params[branch][freq_name] = freq
            if dc.mode_freq_to_mode_kappa(freq_name) in self.system_target_params[branch]: 
                self.system_optimized_params[branch][
                    dc.mode_freq_to_mode_kappa(freq_name)
                ] = decay

    def _get_mode_idx_map(self):
        """Get mode index map.

        Returns:
            dict: object mode_idx_map[branch][VAR_FREQ]
        """
        all_modes = self.get_simulated_modes_sorted()
        mode_idx = {}
        for idx_i, (branch_i, freq_name_i, value_i) in enumerate(all_modes):
            if branch_i not in mode_idx:
                mode_idx[branch_i] = {}
            mode_idx[branch_i][freq_name_i] = idx_i
        return mode_idx

    def _update_optimized_params_epr(
        self, freq_ND_results: pd.DataFrame, epr_result: pd.DataFrame
    ):
        all_modes = self.get_simulated_modes_sorted()
        all_branches = {branch for branch, _, _ in all_modes}

        MHz = 1e6
        mode_idx = self._get_mode_idx_map()
        log.info("freq_ND_results%s", dict_log_format(freq_ND_results.to_dict()))
        # Parameters within the same branch
        freq_column = 0
        for branch in all_branches:
            mib = mode_idx[branch]
            for mode_frequency, ind in mib.items():
                self.system_optimized_params[branch][mode_frequency] = (
                    freq_ND_results.iloc[mib[mode_frequency]][freq_column] * MHz
                )
        if dc.CROSS_KERR in self.system_optimized_params:
            for (branch_i, mode_i), (branch_j, mode_j) in self.system_target_params[
                dc.CROSS_KERR
            ].keys():
                if (
                    branch_i in mode_idx
                    and branch_j in mode_idx
                    and dc.mode_freq(mode_i) in mode_idx[branch_i]
                    and dc.mode_freq(mode_j) in mode_idx[branch_j]
                ):
                    self.system_optimized_params[dc.CROSS_KERR][
                        dc.cross_kerr([branch_i, branch_j], [mode_i, mode_j])
                    ] = (
                        epr_result[mode_idx[branch_i][dc.mode_freq(mode_i)]].iloc[
                            mode_idx[branch_j][dc.mode_freq(mode_j)]
                        ]
                        * MHz
                    )

    def _update_optimized_params_capacitance_simulation(
        self,
        capacitance_matrix: pd.DataFrame,
        capacitance_study: CapacitanceMatrixStudy,
    ):
        if dc.CAPACITANCE_MATRIX_ELEMENTS in self.system_target_params:
            for key_capacitances in self.system_target_params[
                dc.CAPACITANCE_MATRIX_ELEMENTS
            ].keys():
                try:
                    self.system_optimized_params[dc.CAPACITANCE_MATRIX_ELEMENTS][
                        key_capacitances
                    ] = capacitance_matrix.loc[key_capacitances[0], key_capacitances[1]]
                except KeyError:
                    log.warning(
                        f"Warning: capacitance {key_capacitances} not found in capacitance matrix"
                    )
        # if dc.QUBIT_CHARGE_LINE_LIMITED_T1 in self.system_target_params and isinstance(capacitance_study, ModeDecayIntoChargeLineStudy):
        log.info("Computing T1 limit from decay in charge line.")
        self.system_optimized_params[capacitance_study.branch_name][
            dc.QUBIT_CHARGE_LINE_LIMITED_T1
        ] = capacitance_study.get_t1_limit_due_to_decay_into_charge_line()

    @staticmethod
    def _apply_adjustment_rate(new_val, old_val, rate):
        """Low pass filter for adjustment rate.

        Args:
            new_val (float): new value
            old_val (float): old value
            rate (float): rate of adjustment
        """
        return rate * new_val + (1 - rate) * old_val

    def _constrain_design_value(
        self,
        design_value_old: str,
        design_value_new: str,
        design_var_constraint: object,
    ):
        """Constrain design value.

        Args:
            design_value (str): design value to be constrained
            design_var_constraint (object): design variable constraint, example {'min': '10 um', 'max': '100 um'}
        """
        d_val_o, d_unit = get_value_and_unit(design_value_old)
        d_val_n, d_unit = get_value_and_unit(design_value_new)
        rate = self.mini_study.adjustment_rate
        d_val = self._apply_adjustment_rate(d_val_n, d_val_o, rate)

        c_val_to_be_smaller_than, c_unit_to_be_smaller_than = get_value_and_unit(
            design_var_constraint["smaller_than"]
        )
        c_val_to_be_larger_than, c_unit_to_be_larger_than = get_value_and_unit(
            design_var_constraint["larger_than"]
        )
        assert (
            d_unit == c_unit_to_be_smaller_than == c_unit_to_be_larger_than
        ), f"Units of design_value {design_value_old} and constraint {design_var_constraint} must match"
        if d_val > c_val_to_be_smaller_than:
            design_value = c_val_to_be_smaller_than
        elif d_val < c_val_to_be_larger_than:
            design_value = c_val_to_be_larger_than
        else:
            design_value = d_val

        return f"{design_value} {d_unit}"

    @staticmethod
    def get_quantity_value(target: OptTarget, system_params: dict):
        if target.system_target_param == dc.NONLINEARITY:
            mode1, mode2 = target.involved_modes
            branch1, param1 = mode1
            branch2, param2 = mode2
            current_value = system_params[dc.CROSS_KERR][
                dc.cross_kerr([branch1, branch2], [param1,param2])
            ]
        elif target.system_target_param == dc.CAPACITANCE_MATRIX_ELEMENTS:
            [capacitance_name_1, capacitance_name_2] = target.involved_modes
            current_value = system_params[dc.CAPACITANCE_MATRIX_ELEMENTS][
                (capacitance_name_1, capacitance_name_2)
            ]
        else:
            [(branch, mode)] = target.involved_modes
            current_value = system_params[branch][
                mode + "_" + target.system_target_param
            ]
        return current_value

    def _minimize_for_design_vars(
        self,
        targets_to_minimize_for: List[OptTarget],
        all_design_var_current: dict,
        all_design_var_updated: dict,
        all_quantities_current: dict,
        all_quantities_targets_met: dict,
    ):
        """Minimize the cost function to find the optimal design variables to reach the target.
        The all_design_var_updated variable is automatically updated with the optimal design variables during the minimization.
        """
        ordered_design_var_names_to_minimize = [
            target.design_var for target in targets_to_minimize_for
        ]

        def cost_function(ordered_design_var_vals_updated):
            """Cost function to minimize.

            Args:
                ordered_design_var_vals_updated (List[float]): list of updated design variable values
            """
            for idx, name in enumerate(ordered_design_var_names_to_minimize):
                all_design_var_updated[name] = ordered_design_var_vals_updated[idx]
            cost = 0
            for target in targets_to_minimize_for:
                Q_k1_i = (
                    self.get_quantity_value(target, all_quantities_current)
                    * target.prop_to(all_quantities_targets_met, all_design_var_updated)
                    / target.prop_to(all_quantities_current, all_design_var_current)
                )
                cost += (
                    (
                        Q_k1_i
                        / self.get_quantity_value(target, all_quantities_targets_met)
                    )
                    - 1
                ) ** 2
            return cost

        init_design_var = []
        init_design_var = [
            all_design_var_current[name]
            for name in ordered_design_var_names_to_minimize
        ]

        scipy.optimize.minimize(cost_function, init_design_var)

    def get_system_params_targets_met(self):
        system_params_targets_met = deepcopy(self.system_optimized_params)
        for target in self.opt_targets:
            if target.system_target_param == dc.NONLINEARITY:
                mode1, mode2 = target.involved_modes
                branch1, param1 = mode1
                branch2, param2 = mode2
                system_params_targets_met[dc.CROSS_KERR][
                    dc.cross_kerr([branch1,branch2],[ param1, param2])
                ] = self.get_quantity_value(target, self.system_target_params)
            elif target.system_target_param == dc.CAPACITANCE_MATRIX_ELEMENTS:
                [capacitance_name_1, capacitance_name_2] = target.involved_modes
                system_params_targets_met[dc.CAPACITANCE_MATRIX_ELEMENTS][
                    (capacitance_name_1, capacitance_name_2)
                ] = self.get_quantity_value(target, self.system_target_params)
            else:
                [(branch, mode)] = target.involved_modes
                system_params_targets_met[branch][dc.mode_type(mode,target.system_target_param)] = self.get_quantity_value(
                    target, self.system_target_params
                )
        return system_params_targets_met

    def _calculate_target_design_var(self) -> dict:
        """Calculate the new design value for the optimization targets."""

        system_params_current = deepcopy(self.system_optimized_params)
        system_params_targets_met = self.get_system_params_targets_met()

        design_vars_current_str = deepcopy(self.design.variables)

        if not self.is_system_optimized_params_initialized:
            self.is_system_optimized_params_initialized = True
            return design_vars_current_str

        # Fetch the numeric values of the design variables
        design_vars_current = {}
        design_vars_updated = {}
        units = {}
        for design_var, val_unit in design_vars_current_str.items():
            val, unit = get_value_and_unit(val_unit)
            design_vars_current[design_var] = val
            design_vars_updated[design_var] = val
            units[design_var] = unit

        independent_targets = [
            target for target in self.opt_targets if target.independent_target
        ]
        if independent_targets is not []:
            for independent_target in independent_targets:
                self._minimize_for_design_vars(
                    [independent_target],
                    design_vars_current,
                    design_vars_updated,
                    system_params_current,
                    system_params_targets_met,
                )

        dependent_targets = [
            target for target in self.opt_targets if not target.independent_target
        ]
        if len(dependent_targets) != 0:
            self._minimize_for_design_vars(
                dependent_targets,
                design_vars_current,
                design_vars_updated,
                system_params_current,
                system_params_targets_met,
            )

        # Stitch back the unit of the design variable values
        design_vars_updated_constrained_str = {}
        for target in self.opt_targets:
            design_var_name = target.design_var
            design_vars_updated_val_and_unit = (
                f"{design_vars_updated[design_var_name]} {units[design_var_name]}"
            )
            constrained_val_and_unit = self._constrain_design_value(
                design_vars_current_str[design_var_name],
                design_vars_updated_val_and_unit,
                target.design_var_constraint,
            )
            design_vars_updated_constrained_str[design_var_name] = (
                constrained_val_and_unit
            )

        # TODO document that the user must make sure that if they use e.g. sums or differences of design variables, they must make sure they are the same dimensions
        return design_vars_updated_constrained_str

    def optimize_target(
        self, updated_design_vars_input: dict, system_optimized_params: dict
    ):
        """Optimize with respect to provided targets.
        !!! Assumes that all simulated frequencies have same order as the target mode freqs, to associate them correctly. !!!
        The modes will be incorrectly assigned if the frequencies are not in the same order.
        Tip: simulate the modes individually first to get them close to their target frequencies.

        Args:
            updated_design_vars (dict): updated design variables
            system_optimized_params (dict): updated system optimized parameters
        """
        if not system_optimized_params == {}:
            self.is_system_optimized_params_initialized = True
        self.update_var(updated_design_vars_input, system_optimized_params)

       
        updated_design_vars = self._calculate_target_design_var()
        log.info("Updated_design_vars%s", dict_log_format(updated_design_vars))
        self.update_var(updated_design_vars, {})
        

        iteration_result = {}
        if self.mini_study is not None and len(self.mini_study.mode_freqs) > 0:
            # Eigenmode analysis for frequencies
            self.eig_result = self.run_eigenmodes()
            iteration_result["eig_results"] = deepcopy(self.eig_result)
            

            # EPR analysis for nonlinearities
            self.cross_kerrs = self.run_epr()
            
            iteration_result["cross_kerrs"] = deepcopy(self.cross_kerrs)

        if self.mini_study.capacitance_matrix_studies is not None:
            iteration_result["capacitance_matrix"] = []
            for capacitance_study in self.mini_study.capacitance_matrix_studies:
                capacitance_study.set_render_qiskit_metal(self.render_qiskit_metal)
                log.info("Simulating capacitance matrix study.")
                capacitance_matrix = capacitance_study.simulate_capacitance_matrix(
                    self.design
                )
                log.info("CAPACITANCE MATRIX\n%s", capacitance_matrix.to_string())
                self._update_optimized_params_capacitance_simulation(
                    capacitance_matrix, capacitance_study
                )

                iteration_result["capacitance_matrix"].append(
                    deepcopy(capacitance_matrix)
                )

        log.info("Design variables%s", dict_log_format(self.design.variables))
        log_optimized_dict = {}
        for branch, param_dict in self.system_optimized_params.items():
            if not all(v is None for _, v in param_dict.items()):
                log_optimized_dict[branch] = self.system_optimized_params[branch]
        # log.info("System optimized parameters%s", dict_log_format(log_optimized_dict))

        iteration_result["design_variables"] = deepcopy(self.design.variables)
        iteration_result["system_optimized_params"] = deepcopy(
            self.system_optimized_params
        )

        self.optimization_results.append(iteration_result)
        simulation = [
            {
                "optimization_results": self.optimization_results,
                "system_target_params": self.system_target_params,
                "plot_settings": self.plot_settings,
                "design_analysis_version": self.design_analysis_version,
            }
        ]
        if self.save_path is not None:
            np.save(self.save_path, simulation, allow_pickle=True)

            with open(self.save_path + "_design_variables.json", "w") as outfile:
                json.dump(updated_design_vars, outfile, indent=4)

        if self.update_parameters is True:
            self.overwrite_parameters()

        if self.plot_settings is not None:
            plot_progress(
                self.optimization_results,
                self.system_target_params,
                self.plot_settings,
                plot_branches_separately=self.plot_branches_separately,
            )

        # # Scattering analysis for decay rates
        # for scattering_study in self.mini_study.scattering_studies:
        #     try:
        #         self.run_decay(scattering_study)
        #     except:
        #         print("Scattering analysis failed")

    def overwrite_parameters(self):
        if self.save_path is None:
            raise Exception("A path must be specified to fetch results.")

        with open(self.save_path + "_design_variables.json") as in_file:
            updated_design_vars = json.load(in_file)

        with open("design_variables.json") as in_file:
            rewrite_parameters = json.load(in_file)

        for key, item in updated_design_vars.items():
            if key in rewrite_parameters:
                rewrite_parameters[key] = item

        with open("design_variables.json", "w") as outfile:
            json.dump(rewrite_parameters, outfile, indent=4)

        log.info("Overwritten parameters%s", dict_log_format(updated_design_vars))

    def get_cross_kerr_matrix(self, iteration: int = -1) -> pd.DataFrame:
        """Get cross kerr matrix from EPR analysis.

        Args:
            iteration (int): simulation iteration number defaults to the most recent iteration

        Returns:
            pd.DataFrame: cross kerr matrix
        """
        if "cross_kerrs" in self.optimization_results[iteration]:
            return self.optimization_results[iteration]["cross_kerrs"]

    def get_eigenmode_results(self, iteration: int = -1) -> pd.DataFrame:
        """Get eigenmode results.

        Args:
            iteration (int): simulation iteration number defaults to the most recent iteration

        Returns:
            pd.DataFrame: eigenmode results
        """
        if "eig_results" in self.optimization_results[iteration]:
            return self.optimization_results[iteration]["eig_results"]

    def get_capacitance_matrix(
        self, capacitance_study_number: int, iteration: int = -1
    ) -> Optional[pd.DataFrame]:
        """Get capacitance matrix from stati simulation.

        Args:
            capacitance_study_number (int): which of the capacitance studies in the MiniStudy to retrive the matrix from (1 being the first)
            iteration (int): simulation iteration number defaults to the most recent iteration

        Returns:
            List[pd.DataFrame]: capacitance matrix
        """
        if "capacitance_matrix" in self.optimization_results[iteration]:
            capacitance_matrices = self.optimization_results[iteration][
                "capacitance_matrix"
            ]

        if 0 <= capacitance_study_number - 1 < len(capacitance_matrices):
            return capacitance_matrices[capacitance_study_number - 1]

        return None

    def screenshot(self, gui, run=None):
        if self.save_path is None:
            raise Exception("A path must be specified to save screenshot.")
        gui.autoscale()
        name = self.save_path + f"_{run+1}" if run is not None else self.save_path
        gui.screenshot(name=name, display=False)<|MERGE_RESOLUTION|>--- conflicted
+++ resolved
@@ -2,10 +2,6 @@
 from copy import deepcopy
 from pprint import pprint
 from typing import List, Optional
-<<<<<<< HEAD
-from qdesignoptimizer.design_analysis_types import MeshingMap
-=======
->>>>>>> 1a75a51d
 
 import numpy as np
 import pandas as pd
@@ -225,18 +221,6 @@
         """The fine mesh for the eigenmode study of HFSS can be set in two different ways. First, via an attribute in the component class with function name "get_meshing_names". This function should return the list of part names, e.g. {name}_flux_line_left. The second option is to specify the part names via the meshing_map as keyword in the DesginAnalysis class."""
         finer_mesh_names = []
         for component in self.mini_study.component_names:
-<<<<<<< HEAD
-            if hasattr(self.design.components[component], "get_meshing_names"):
-                finer_mesh_names += self.design.components[
-                    component
-                ].get_meshing_names()
-            else:
-                for map in self.meshing_map:
-                    if isinstance(
-                        self.design.components[component], map.component_class
-                    ):
-                        finer_mesh_names += map.mesh_names(component)
-=======
             if hasattr(self.design.components[component],"get_meshing_names"):
                 finer_mesh_names+=(self.design.components[component].get_meshing_names())
             elif self.meshing_map != None:
@@ -246,7 +230,6 @@
             else:
                 log.info("No fine mesh map was found for "+component)
                 
->>>>>>> 1a75a51d
         return finer_mesh_names
 
     def get_port_gap_names(self):
