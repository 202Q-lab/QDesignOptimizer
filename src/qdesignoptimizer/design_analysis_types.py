<<<<<<< HEAD
from enum import Enum
from typing import Callable, Dict, List, Literal, Optional, Union
=======
from typing import Callable, Dict, List, Literal, Union
>>>>>>> 5c0ecdca

from qiskit_metal.designs.design_base import QDesign

from qdesignoptimizer.sim_capacitance_matrix import CapacitanceMatrixStudy
<<<<<<< HEAD


class TargetType(Enum):
    FREQUENCY = "FREQUENCY"
    ANHARMONICITY = "ANHARMONICITY"
    KAPPA = "KAPPA"
    CHI = "CHI"

    INVERSE_SQUARED = "INVERSE_SQUARED"
    INVERSE_THREE_HALVES = "INVERSE_THREE_HALVES"
    INVERSE = "INVERSE"
    INVERSE_SQRT = "INVERSE_SQRT"
    SQRT = "SQRT"
    LINEAR = "LINEAR"
    THREE_HALVES = "THREE_HALVES"
    SQUARED = "SQUARED"
=======
from qdesignoptimizer.utils.names_parameters import Mode
>>>>>>> 5c0ecdca


class MeshingMap:
    """
    A class to map a component class to a function that generates mesh names.

    Attributes:
        component_class: The class of the component being meshed.
        mesh_names: A callable function that generates mesh names from component names.
    """

    def __init__(
        self, component_class: type, mesh_names: Callable[[List[str]], List[str]]
    ):
        """
        Initializes the MeshingMap with a component class and a mesh name function.

        Args:
            component_class (type): The component class to be meshed.
            mesh_names (Callable[[List[str]], List[str]]): A function that takes a list
                of component names and returns a list of mesh names.
        """
        self.component_class = component_class
        self.mesh_names = mesh_names


class OptTarget:
    """Class for optimization target.

    Args:
        system_target_param: system target parameter to be optimized,
            "freq", "kappa", "nonlinearity"
<<<<<<< HEAD
        involved_mode_freqs (list): mode freqs involved in target,
            Example [('BRANCH_1', 'res')] for freq or kappa system_target_params.
            (('BRANCH_1', 'qubit'), ('BRANCH_1', 'qubit')), (('BRANCH_1', 'qubit'), ('BRANCH_1', 'resonator')) for nonlinearity system_target_params

            If system_target_param is CAPACITANCE_MATRIX_ELEMENTS, involved_mode_freqs should be
=======
        involved_modes (list): mode freqs involved in target except when system_target_param is CAPACITANCE_MATRIX_ELEMENTS, involved_modes should be
>>>>>>> 5c0ecdca
            the names of the TWO capacitive islands as optained from capacitance matrix simulation.
            Note that the capacitances can correspond to two islands on a split transmon, a charge lines etc.
            Example: ['capacitance_name_1', 'capacitance_name_2']
        design_var (str): design variable to be varied
        design_var_constraint (object): design variable constraint, example {'larger_than': '10 um', 'smaller_than': '100 um'}. The constraints are checked and enforced in each iteration of the optimization after all design variables have been updated by the algorithm.
        prop_to (Callable): Callable which should accept the system_params (s) and the design_variables (v) dicts and return the proportionality factor.
            IMPORTANT!!! The units of the design variables MUST be consistent if the prop_to expression cannot be factorized into a chain of functions only depending on a single design variable each, such as func1(v[PARAM_X])*func2(PARAM_Y)... For example: (v[PARAM_X] - v[PARAM_Y]) requires PARAM_X and PARAM_Y to have the same units.
            Example: prop_to=lambda s, v: s[ac.QUBIT_FREQ] / np.sqrt(v[dv.DESIGN_VAR_LJ_ATS])
        independent_target: Mark independent_target=True if the target only depends on a single design variable and not on any system parameter. This allows the optimizer to solve this OptTarget independently, making it faster and more robust.
    """

    def __init__(
        self,
        system_target_param: Literal[
            "freq",
            "kappa",
            "charge_line_limited_t1",
            "nonlinearity",
            "CAPACITANCE_MATRIX_ELEMENTS",
        ],
<<<<<<< HEAD
        involved_modes: List[tuple[str, str]],
=======
        involved_modes: List[Mode] | List[str],
>>>>>>> 5c0ecdca
        design_var: str,
        design_var_constraint: dict[str, str],
        prop_to: Optional[
            Callable[[Dict[str, Union[float, int]], Dict[str, Union[float, int]]], None]
        ] = None,
        independent_target: bool = False,
    ):

        self.system_target_param = system_target_param
        self.involved_modes = involved_modes
        self.design_var = design_var
        self.design_var_constraint = design_var_constraint
        self.prop_to = prop_to
        self.independent_target = independent_target


class MiniStudy:
    """Mini_study for eigenmode simulation and energy participation (EPR) analysis in DesignAnalysis.

    Args:
        qiskit_component_names (list(str)): List of names
        port_list (list): component pins with ports, example with 50 Ohm: [(comp_name,'pin_name', 50)],
        open_pins (list): pins to be left open, example: [(comp_name, 'pin_name')],
        modes (list): list of modes to simulate in increasing frequency order, simulated group of modes = len(modes)
                           If the mode_freqs is empty, eigenmode and EPR analysis will be skipped.
                           Example: [qubit_1, g2_resonator_1]
        nbr_passes (int): group of passes in eigenmode simulation
        delta_f (float): Convergence freq max delta percent diff
        jj_setup (object): junction setup, example: {'Lj_variable': 'Lj', 'rect': 'JJ_rect_Lj_Q1_rect_jj', 'line': 'JJ_Lj_Q1_rect_jj', 'Cj_variable': 'Cj'}
        design_name (str): name of design
        project_name (str): name of project (default: dummy_project
        x_buffer_width_mm (float): x buffer width in driven modal simulation
        y_buffer_width_mm (float): y buffer width in driven modal simulation
        max_mesh_length_port (str): max mesh length of port
        max_mesh_length_lines_to_ports (str): max mesh length of lines to ports to enhance accuracy of decay estiamtes
        build_fine_mesh (bool): if True: use default mesh to ports which gives unreliable decay estimates in Eigenmode sim
        cos_trunc (int): cosine truncation in the EPR analysis. You might have to lower cos_trunc if you simulate very many modes.
        fock_trunc (int): fock truncation in the EPR analysis. You might have to lower fock_trunc if you simulate very many modes.
        adjustment_rate (float): rate of adjustment of design variable w.r.t. to calculated optimal values. Example 0.7 is slower but might be more robust.
        render_qiskit_metal_eigenmode_kw_args (dict): kw_args for render_qiskit_metal used during eigenmode and EPR analysis,
                                                      Example: {'include_charge_line': True}
        capacitance_matrix_studies (List[CapacitanceMatrixStudy]): list of CapacitanceMatrixStudy objects
    """

    def __init__(
        self,
        qiskit_component_names: list,
        port_list: list,
        open_pins: list,
        modes: List[Mode],
        nbr_passes: int = 10,
        delta_f: float = 0.1,
<<<<<<< HEAD
        jj_var: dict = dict(),
        jj_setup: dict = dict(),
=======
        jj_setup: object = {},
>>>>>>> 5c0ecdca
        design_name: str = "mini_study",
        project_name: str = "dummy_project",
        x_buffer_width_mm=0.5,
        y_buffer_width_mm=0.5,
        max_mesh_length_port="3um",
        max_mesh_length_lines_to_ports="5um",
        hfss_wire_bond_size=3,
        hfss_wire_bond_offset="0um",
        hfss_wire_bond_threshold="300um",
<<<<<<< HEAD
        build_fine_mesh=True,
=======
        build_fine_mesh=False,
>>>>>>> 5c0ecdca
        adjustment_rate: float = 1.0,
        cos_trunc=8,
        fock_trunc=7,
        render_qiskit_metal_eigenmode_kw_args: dict = {},
        capacitance_matrix_studies: List[CapacitanceMatrixStudy] = [],
    ):
        self.qiskit_component_names = qiskit_component_names
        self.port_list = port_list
        self.open_pins = open_pins
        self.modes = modes
        self.nbr_passes = nbr_passes
        self.delta_f = delta_f
        self.jj_setup = jj_setup
        self.design_name = design_name
        self.project_name = project_name
        self.x_buffer_width_mm = x_buffer_width_mm
        self.y_buffer_width_mm = y_buffer_width_mm
        self.max_mesh_length_port = max_mesh_length_port
        self.max_mesh_length_lines_to_ports = max_mesh_length_lines_to_ports
        self.hfss_wire_bond_size = hfss_wire_bond_size
        self.hfss_wire_bond_offset = hfss_wire_bond_offset
        self.hfss_wire_bond_threshold = hfss_wire_bond_threshold
        self.build_fine_mesh = build_fine_mesh
        self.adjustment_rate = adjustment_rate
        self.cos_trunc = cos_trunc
        self.fock_trunc = fock_trunc
        self.render_qiskit_metal_eigenmode_kw_args = (
            render_qiskit_metal_eigenmode_kw_args
        )
        self.capacitance_matrix_studies = capacitance_matrix_studies


class DesignAnalysisState:
    """Class for DesignAnalysis.

    Args:
        design (QDesign): QDesign object
        render_qiskit_metal (Callable): function which will be run to update design parameters,
                                        Format: render_qiskit_metal(design, `**kw_args`)
        system_target_params (dict): system target parameters in Hz, example: {'branch_1': {'qubit_freq': 5e9}}
        system_optimized_params (dict): system optimized parameters in Hz, example: {'branch_1': {{'qubit_freq': 5e9}}
    """

    def __init__(
        self,
        design: QDesign,
        render_qiskit_metal: Callable,
        system_target_params: dict,
        system_optimized_params: Optional[dict] = None,
    ):
        self.design = design
        self.render_qiskit_metal = render_qiskit_metal
        self.system_target_params = system_target_params
        self.system_optimized_params = system_optimized_params<|MERGE_RESOLUTION|>--- conflicted
+++ resolved
@@ -1,33 +1,9 @@
-<<<<<<< HEAD
-from enum import Enum
-from typing import Callable, Dict, List, Literal, Optional, Union
-=======
 from typing import Callable, Dict, List, Literal, Union
->>>>>>> 5c0ecdca
 
 from qiskit_metal.designs.design_base import QDesign
 
 from qdesignoptimizer.sim_capacitance_matrix import CapacitanceMatrixStudy
-<<<<<<< HEAD
-
-
-class TargetType(Enum):
-    FREQUENCY = "FREQUENCY"
-    ANHARMONICITY = "ANHARMONICITY"
-    KAPPA = "KAPPA"
-    CHI = "CHI"
-
-    INVERSE_SQUARED = "INVERSE_SQUARED"
-    INVERSE_THREE_HALVES = "INVERSE_THREE_HALVES"
-    INVERSE = "INVERSE"
-    INVERSE_SQRT = "INVERSE_SQRT"
-    SQRT = "SQRT"
-    LINEAR = "LINEAR"
-    THREE_HALVES = "THREE_HALVES"
-    SQUARED = "SQUARED"
-=======
 from qdesignoptimizer.utils.names_parameters import Mode
->>>>>>> 5c0ecdca
 
 
 class MeshingMap:
@@ -60,15 +36,7 @@
     Args:
         system_target_param: system target parameter to be optimized,
             "freq", "kappa", "nonlinearity"
-<<<<<<< HEAD
-        involved_mode_freqs (list): mode freqs involved in target,
-            Example [('BRANCH_1', 'res')] for freq or kappa system_target_params.
-            (('BRANCH_1', 'qubit'), ('BRANCH_1', 'qubit')), (('BRANCH_1', 'qubit'), ('BRANCH_1', 'resonator')) for nonlinearity system_target_params
-
-            If system_target_param is CAPACITANCE_MATRIX_ELEMENTS, involved_mode_freqs should be
-=======
         involved_modes (list): mode freqs involved in target except when system_target_param is CAPACITANCE_MATRIX_ELEMENTS, involved_modes should be
->>>>>>> 5c0ecdca
             the names of the TWO capacitive islands as optained from capacitance matrix simulation.
             Note that the capacitances can correspond to two islands on a split transmon, a charge lines etc.
             Example: ['capacitance_name_1', 'capacitance_name_2']
@@ -89,11 +57,7 @@
             "nonlinearity",
             "CAPACITANCE_MATRIX_ELEMENTS",
         ],
-<<<<<<< HEAD
-        involved_modes: List[tuple[str, str]],
-=======
         involved_modes: List[Mode] | List[str],
->>>>>>> 5c0ecdca
         design_var: str,
         design_var_constraint: dict[str, str],
         prop_to: Optional[
@@ -146,12 +110,7 @@
         modes: List[Mode],
         nbr_passes: int = 10,
         delta_f: float = 0.1,
-<<<<<<< HEAD
-        jj_var: dict = dict(),
-        jj_setup: dict = dict(),
-=======
         jj_setup: object = {},
->>>>>>> 5c0ecdca
         design_name: str = "mini_study",
         project_name: str = "dummy_project",
         x_buffer_width_mm=0.5,
@@ -161,11 +120,7 @@
         hfss_wire_bond_size=3,
         hfss_wire_bond_offset="0um",
         hfss_wire_bond_threshold="300um",
-<<<<<<< HEAD
-        build_fine_mesh=True,
-=======
         build_fine_mesh=False,
->>>>>>> 5c0ecdca
         adjustment_rate: float = 1.0,
         cos_trunc=8,
         fock_trunc=7,
