--- conflicted
+++ resolved
@@ -1,12 +1,7 @@
-<<<<<<< HEAD
 """Study classes for capacitance matrix based simulations."""
 
-from typing import Callable, List, Optional, Union
-=======
 from abc import ABC, abstractmethod
-from collections import defaultdict
 from typing import Callable, List, Literal, Optional, Union
->>>>>>> 1c0c3125
 
 import numpy as np
 from qiskit_metal.analyses.quantization import LOManalysis
@@ -16,11 +11,7 @@
     calculate_t1_limit_floating_lumped_mode_decay_into_chargeline,
     calculate_t1_limit_grounded_lumped_mode_decay_into_chargeline,
 )
-<<<<<<< HEAD
-from qdesignoptimizer.logger import dict_log_format, log
-=======
-from qdesignoptimizer.utils.names_parameters import KAPPA, PURCELL_LIMIT_T1
->>>>>>> 1c0c3125
+from qdesignoptimizer.utils.names_parameters import CHARGE_LINE_LIMITED_T1, KAPPA
 
 
 class CapacitanceMatrixStudy:
@@ -123,10 +114,6 @@
         return self.capacitance_matrix_fF
 
 
-<<<<<<< HEAD
-class ModeDecayIntoChargeLineStudy(CapacitanceMatrixStudy):
-    """Mode decay into charge line study by capacitance matrix simulation.
-=======
 class ModeDecayStudy(ABC, CapacitanceMatrixStudy):
     """Base class for mode decay studies using capacitance matrix simulation.
 
@@ -145,7 +132,7 @@
         mode: str,
         mode_freq_GHz: float,
         qiskit_component_names: list,
-        open_pins: list = [],
+        open_pins: Optional[list] = None,
         x_buffer_width_mm: float = 2,
         y_buffer_width_mm: float = 2,
         percent_error: float = 0.5,
@@ -185,7 +172,6 @@
 class ModeDecayIntoChargeLineStudy(ModeDecayStudy):
     """Mode decay into charge line study by capacitance matrix simulation.
 
->>>>>>> 1c0c3125
     Since the capacitance should be evaluated at the frequency of the mode,
     each decay analysis should be done in a separate ModeDecayIntoChargeLineStudy.
 
@@ -198,11 +184,8 @@
         charge_line_impedance_Ohm (float): charge line impedance in Ohm
         ground_plane_capacitance_name (str, optional): capacitance name of ground plane
     """
-<<<<<<< HEAD
-=======
-
-    _decay_parameter_type = PURCELL_LIMIT_T1
->>>>>>> 1c0c3125
+
+    _decay_parameter_type: Literal["charge_line_limited_T1"] = CHARGE_LINE_LIMITED_T1
 
     def __init__(
         self,
@@ -233,10 +216,6 @@
         self.ground_plane_capacitance_name = ground_plane_capacitance_name
         self.charge_line_capacitance_name = charge_line_capacitance_name
         self.charge_line_impedance_Ohm = charge_line_impedance_Ohm
-<<<<<<< HEAD
-        self.freq_GHz = mode_freq_GHz
-=======
->>>>>>> 1c0c3125
         self.t1_limit_due_to_decay_into_charge_line = None
 
     def get_t1_limit_due_to_decay_into_charge_line(self) -> float:
@@ -341,7 +320,7 @@
         resonator_type (Literal["lambda_4", "lambda_2"]): type of resonator
     """
 
-    _decay_parameter_type = KAPPA
+    _decay_parameter_type: Literal["kappa"] = KAPPA
 
     def __init__(
         self,
@@ -377,30 +356,6 @@
     def get_kappa_estimate(self) -> float:
         """Get the estimated kappa (decay rate) of the resonator into the waveguide.
 
-<<<<<<< HEAD
-def sim_capacitance_matrix(
-    design: QDesign,
-    qiskit_component_names: list,
-    open_terminations: list,
-    freq_ghz: float = 4,
-    nbr_passes: int = 16,
-):
-    """Run a LOManalisys and return the simulated capacitance matrix."""
-    lom_analysis = LOManalysis(design, "q3d")
-    lom_analysis.sim.setup.max_passes = nbr_passes
-    lom_analysis.sim.setup.freq_ghz = freq_ghz
-    lom_analysis.sim.setup.percent_error = 0.1
-    lom_analysis.sim.renderer.options["x_buffer_width_mm"] = 2
-    lom_analysis.sim.renderer.options["y_buffer_width_mm"] = 2
-    log.info("lom_analysis.sim.setup %s", dict_log_format(lom_analysis.sim.setup))
-
-    lom_analysis.sim.run(
-        components=qiskit_component_names, open_terminations=open_terminations
-    )
-    capacitance_matrix = lom_analysis.sim.capacitance_matrix
-
-    return capacitance_matrix
-=======
         Returns:
             float: The estimated kappa (Hz).
 
@@ -434,5 +389,4 @@
         Returns:
             float: The estimated kappa.
         """
-        return self.get_kappa_estimate()
->>>>>>> 1c0c3125
+        return self.get_kappa_estimate()