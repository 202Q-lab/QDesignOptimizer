"""Visualization utilities for tracking optimization progress of quantum circuit designs."""

import os
import time
from itertools import cycle
<<<<<<< HEAD
from typing import List, Optional, Union
=======
from typing import Optional, Tuple, Union, List, Literal
>>>>>>> 1c0c3125

import numpy as np
from matplotlib import pyplot as plt
from matplotlib.ticker import MaxNLocator

<<<<<<< HEAD
from qdesignoptimizer.utils.names_parameters import ITERATION
=======
from qdesignoptimizer.design_analysis_types import OptTarget
from qdesignoptimizer.utils.names_design_variables import name_mode
from qdesignoptimizer.utils.names_parameters import CAPACITANCE, NONLIN, get_modes_from_param_nonlin, param, ITERATION, param_capacitance, param_nonlin
>>>>>>> 1c0c3125
from qdesignoptimizer.utils.utils import get_value_and_unit


class OptPltSet:
<<<<<<< HEAD
    """Manages the configuration of plots showing the optimization progress."""

    def __init__(
        self,
        x: str,
        y: Union[str, List[str]],
        x_label: Optional[str] = None,
        y_label: Optional[str] = None,
        x_scale: str = "linear",
        y_scale: str = "linear",
    ):
=======
    def __init__(self, x: str, 
                 y: Union[str, List[str]], 
                 x_label: str = None, 
                 y_label: str = None, 
                 x_scale: str = 'linear', 
                 y_scale: str = 'linear',
                 unit: Literal['Hz', 'kHz', 'MHz','GHz', 'fF']= 'Hz'):
>>>>>>> 1c0c3125
        """Set the plot settings for a progress plots of the optimization framework

        Args:
            x (str): The x-axis parameter
            y (str): The y-axis parameter
            x_label (str, optional): The x-axis label. None will use the default label from DEFAULT_PLT_SET.
            y_label (str, optional): The y-axis label. None will use the default label from DEFAULT_PLT_SET.
        """
        self.x = x
        self.y = y
        self.x_label = self._get_label(x, x_label)
        self.y_label = self._get_label(y, y_label)
        self.x_scale = x_scale
        self.y_scale = y_scale
        self.unit = unit
        self.normalization =  {'Hz': 1,'kHz': 1e3, 'MHz': 1e6,'GHz': 1e9, 'fF':1}[unit]

    def _get_label(
        self, variable: Union[str, List[str]], x_label: Optional[str] = None
    ) -> Union[str, List[str]]:
        if x_label is not None:
            return x_label
        return variable


def plot_progress(
<<<<<<< HEAD
    opt_results: list[dict],
=======
    opt_results: List[dict],
>>>>>>> 1c0c3125
    system_target_params: dict,
    plot_settings: dict,
    block_plots: bool = False,
    save_figures: bool = False,
    plot_variance: bool = False,
    plot_design_variables: Optional[Literal["chronological", "sorted"]]  = None,
    opt_target_list: Union[None,List[OptTarget]] = None
):
    """Plot the progress of the optimization framework

    Args:
        opt_results List[(dict)]: Takes a list of optimization results
        system_target_params (dict): The target system parameters
        plot_settings (dict): The plot settings, example
            {"plt_name": [OptPltSet("panel1_x", "panel1_y"), OptPltSet("panel2_x", "panel2_y")], "plt_name2": ...}
        save_figures: bool = False: Whether to save the plots.
        plot_variance: bool = False: When there are multiple optimization results, whether to add individual lines for each or plot mean and std. deviation.
        plot_design_variables: Optional[Literal["chronological", "sorted"]]  = None: Whether to plot design variables vs iteration and target parameters vs design variables (None if not to be plotted). 
                                And whether to sort the design variables (x-axis) when plotting target parameters vs design variables ("sorted" for sorting otherwise "chronological"). 
                                (Be mindful that some target parameters may depend on multiple design variables, so plotting target parameters vs design variables may not represent the complete physics)
        opt_target_list: Union[None,List[OptTarget]] = None: List of optimization targets to be used when plotting design variables automatically (when plot_design_variables is set True) 
                        for mapping target parameters to the respective design variables.
    """

    assert plot_design_variables in ["chronological", "sorted"] or plot_design_variables is None, "plot_design_variables can only be None, 'chronological', or 'sorted'"

    def get_data_from_parameter(axes_parameter: str, result: dict, ii: int):
        if axes_parameter == ITERATION:
            data_opt = ii + 1
        elif axes_parameter in result["system_optimized_params"]:
            data_opt = result["system_optimized_params"][axes_parameter]
        elif axes_parameter in result["design_variables"]:
            data_opt = get_value_and_unit(result["design_variables"][axes_parameter])[0]
        else:
            data_opt = None
        return data_opt

    def plot_figure(
<<<<<<< HEAD
        opt_results: list[dict],
=======
        opt_results: List[dict],
>>>>>>> 1c0c3125
        system_target_params: dict,
        panels: list,
        axs: list,
        colors: cycle,
    ) -> bool:
        """Plot all panels in the figure

        Args:
            opt_results (list[dict]): The optimization results
            system_target_params (dict): The target system parameters
            panels (list): The list of OptPltSet objects
            axs (list): The list of axes, one for each panel in panels
            colors (cycle): The cycle of colors

        Returns:
            bool: True if data was plotted, used to delete empty figures
        """
        data_plotted = False
        for idx, panel in enumerate(panels):

            if len(panels) == 1:
                axes: plt.Axes = axs
            else:
                axes = axs[idx]
            if axes.get_legend() is not None:
                axes.get_legend().remove()
            color = next(colors)
            no_opt_results = len(opt_results)
            x_data_opt = [
                get_data_from_parameter(panel.x, result, ii)
                for ii, result in enumerate(opt_results[0]) # Using the 0th index because all different instances of optimization are supposed to have same number of passes
            ]
            if isinstance(panel.y, str):
                y_data_opt_list = []
                for i, opt_result in enumerate(opt_results): # Looping for different instances of optimization used for analysis
                    # Handle single y parameter (string)
                    y_data_opt = [
                        get_data_from_parameter(panel.y, result, ii)
                        for ii, result in enumerate(opt_result)
                    ]
                    y_data_opt_list.append(y_data_opt)
                y_data_opt_list = np.array(y_data_opt_list)
                if all(all(element is not None for element in y_data_opt) for y_data_opt in y_data_opt_list):
                    data_plotted = True
<<<<<<< HEAD
                axes.plot(x_data_opt, y_data_opt, "o-", label="optimized", color=color)
=======
                if plot_variance is False:
                    for i, y_data_opt in enumerate(y_data_opt_list):
                        axes.plot(x_data_opt, np.array(y_data_opt)/panel.normalization, "o-", label=f"optimized {'' if no_opt_results==1 else i+1}", color=color)
                else:
                    y_data_mean = np.mean(np.transpose(y_data_opt_list),axis=1)
                    y_data_std = np.std(np.transpose(y_data_opt_list),axis=1)
                    axes.plot(x_data_opt, np.array(y_data_mean)/panel.normalization, "o-", label=f"optimized mean", color=color)
                    axes.fill_between(x_data_opt, np.array(y_data_mean)/panel.normalization - np.array(y_data_std)/panel.normalization, np.array(y_data_mean)/panel.normalization +  np.array(y_data_std)/panel.normalization, alpha=0.3, facecolor= color)
>>>>>>> 1c0c3125
                if (
                    x_data_opt
                    and panel.y in system_target_params
                    and (not None in x_data_opt)
                    and (not None in y_data_opt)
                ):
                    y_data_target = system_target_params[panel.y]
                    axes.plot( 
                        [min(x_data_opt), max(x_data_opt)],
                        [y_data_target/panel.normalization, y_data_target/panel.normalization],
                        "--" if len(x_data_opt) and len(x_data_opt) > 1 else "*",
                        color=color,
                        label="target",
                    )
            else:
                # Handle multiple y parameters (list of strings)
                for y_idx, y_param in enumerate(panel.y):
                    y_data_opt_list = []
                    for i, opt_result in enumerate(opt_results): # Looping for different instances of optimization used for analysis
                        y_data_opt = [
                            get_data_from_parameter(y_param, result, ii)
                            for ii, result in enumerate(opt_result)
                        ]
                        y_data_opt_list.append(y_data_opt)
                    if all(all(element is not None for element in y_data_opt) for y_data_opt in y_data_opt_list):
                        data_plotted = True
                    curr_color = color if y_idx == 0 else f"C{y_idx}"
                    if plot_variance is False:
                        for i, y_data_opt in enumerate(y_data_opt_list):
                            axes.plot(x_data_opt, np.array(y_data_opt)/panel.normalization, "o-", label=f"optimized {y_param} {'' if no_opt_results==1 else i+1}", color=curr_color)
                    else:
                        y_data_mean = np.mean(np.transpose(y_data_opt_list),axis=1)
                        y_data_std = np.std(np.transpose(y_data_opt_list),axis=1)
                        axes.plot(x_data_opt, np.array(y_data_mean)/panel.normalization, "o-", label=f"optimized mean", color=color)
                        axes.fill_between(x_data_opt, np.array(y_data_mean)/panel.normalization - np.array(y_data_std)/panel.normalization, np.array(y_data_mean)/panel.normalization +  np.array(y_data_std)/panel.normalization, alpha=0.3, facecolor= color)
                    if (
                        y_param in system_target_params
                        and (not None in x_data_opt)
                        and (not None in y_data_opt)
                    ):
                        y_data_target = system_target_params[y_param]
                        axes.plot(
                            [min(x_data_opt), max(x_data_opt)],
                            [np.array(y_data_target)/panel.normalization, np.array(y_data_target)/panel.normalization],
                            "--" if len(x_data_opt) and len(x_data_opt) > 1 else "*",
                            color=curr_color,
                            label=f"target {y_param}",
                        )

            axes.legend()
            axes.set_xlabel(panel.x_label)
            axes.set_ylabel(panel.y_label+f" ({panel.unit})")
            axes.set_xscale(panel.x_scale)
            axes.set_yscale(panel.y_scale)
            axes.xaxis.set_major_locator(MaxNLocator(integer=True))
        return data_plotted
    
    def get_design_variable_name_from_target_parameter(target_parameter: str, opt_target_list: List[OptTarget]):
        found = False # Check for whether the target_parameter is found
        for opt_target in opt_target_list:
            opt_target_variable = None

            if opt_target.target_param_type == NONLIN:
                opt_target_variable = param_nonlin(*opt_target.involved_modes)
            elif opt_target.target_param_type== CAPACITANCE:
                opt_target_variable = param_capacitance(*opt_target.involved_modes)
            else:
                opt_target_variable = param(opt_target.involved_modes[0],opt_target.target_param_type)
            if target_parameter == opt_target_variable:
                found = True
                return opt_target.design_var
            
        assert found==True, f"The target parameter {target_parameter} is not found in the optimization targets "
            
    def get_design_variable_value_from_target_parameter(target_parameter: str, result, ii, opt_target_list: List):
        design_variable = get_design_variable_name_from_target_parameter(target_parameter, opt_target_list)
        design_variable_value = result["design_variables"][design_variable]
        assert design_variable_value!= None, "design variable {design_variable} does not exist in the file containing the optimization results!"
        value, unit = get_value_and_unit(design_variable_value)
        return value, unit

    def plot_target_parameters_vs_design_variables(
        opt_results: List[dict],
        system_target_params: dict,
        panels: list,
        opt_target_list: List[OptTarget],
        axs: list,
        colors: cycle,
        plot_design_variables_sorted: bool = True,
    ) -> bool:
        """Plot all panels in the figure

        Args:
            opt_results (dict): The optimization results
            system_target_params (dict): The target system parameters
            panels (list): The list of OptPltSet objects
            opt_target_list: Union[None,List[OptTarget]] = None: List of optimization targets for mapping target parameters to the respective design variables
            axs (list): The list of axes, one for each panel in panels
            colors (cycle): The cycle of colors
            plot_design_variables_sorted: bool= True: Whether to sort the design variables (x-axis)

        Returns:
            bool: True if data was plotted, used to delete empty figures
        """
        data_plotted = False
        for idx, panel in enumerate(panels):

            if len(panels) == 1:
                axes = axs
            else:
                axes = axs[idx]
            if axes.get_legend() is not None:
                axes.get_legend().remove()
            color = next(colors)
            no_opt_results = len(opt_results)
            if isinstance(panel.y, str):
                y_data_opt_list = []
                x_data_opt_list = []
                for i, opt_result in enumerate(opt_results): # Looping for different instances of optimization used for analysis
                    # Handle single y parameter (string)
                    x_data_opt = [
                        get_design_variable_value_from_target_parameter(panel.y, result, ii, opt_target_list)[0]
                        for ii, result in enumerate(opt_result) # Using the 0th index because all different instances of optimization are supposed to have same number of passes
                    ]
                    y_data_opt = [
                        get_data_from_parameter(panel.y, result, ii)
                        for ii, result in enumerate(opt_result)
                    ]
                    x_data_opt_list.append(x_data_opt)
                    y_data_opt_list.append(y_data_opt)
                y_data_opt_list = np.array(y_data_opt_list)
                x_data_opt_list = np.array(x_data_opt_list)
                if all(all(element is not None for element in y_data_opt) for y_data_opt in y_data_opt_list):
                    data_plotted = True
                for i, y_data_opt in enumerate(y_data_opt_list):
                    x_data = x_data_opt_list[i]
                    y_data = y_data_opt
                    if plot_design_variables_sorted == True:
                        x_data, y_data = zip(*sorted(zip(x_data,y_data)))
                    axes.plot(x_data, np.array(y_data)/panel.normalization, "o-", label=f"optimized {'' if no_opt_results==1 else i+1}", color=color)
                
                if (
                    panel.y in system_target_params
                    and (not None in x_data_opt)
                    and (not None in y_data_opt)
                ):
                    y_data_target = system_target_params[panel.y]
                    axes.plot( 
                        [min(x_data_opt), max(x_data_opt)],
                        [y_data_target/panel.normalization, y_data_target/panel.normalization],
                        "--" if len(x_data_opt) and len(x_data_opt) > 1 else "*",
                        color=color,
                        label=f"target",
                    )
            else:
                # Handle multiple y parameters (list of strings)
                for y_idx, y_param in enumerate(panel.y):
                    x_data_opt_list = []
                    y_data_opt_list = []
                    for i, opt_result in enumerate(opt_results): # Looping for different instances of optimization used for analysis
                        x_data_opt = [
                        get_design_variable_value_from_target_parameter(panel.y, result, ii, opt_target_list)[0]
                        for ii, result in enumerate(opt_result) 
                        ]
                        y_data_opt = [
                            get_data_from_parameter(y_param, result, ii)
                            for ii, result in enumerate(opt_result)
                        ]
                        x_data_opt_list.append(x_data_opt)
                        y_data_opt_list.append(y_data_opt)
                    if all(all(element is not None for element in y_data_opt) for y_data_opt in y_data_opt_list):
                        data_plotted = True
                    curr_color = color if y_idx == 0 else f"C{y_idx}"
<<<<<<< HEAD
                    axes.plot(
                        x_data_opt,
                        y_data_opt,
                        "o-",
                        label=f"optimized {y_param}",
                        color=curr_color,
                    )
=======
>>>>>>> 1c0c3125

                    for i, y_data_opt in enumerate(y_data_opt_list):
                        x_data = x_data_opt_list[i]
                        y_data = y_data_opt
                        if plot_design_variables_sorted == True:
                            x_data, y_data = zip(*sorted(zip(x_data,y_data)))
                        axes.plot(x_data, np.array(y_data)/panel.normalization, "o-", label=f"optimized {y_param} {'' if no_opt_results==1 else i+1}", color=curr_color)
                    if (
                        x_data_opt
                        and y_param in system_target_params
                        and (not None in x_data_opt)
                        and (not None in y_data_opt)
                    ):
                        y_data_target = system_target_params[y_param]
                        axes.plot(
                            [min(x_data_opt), max(x_data_opt)],
                            [np.array(y_data_target)/panel.normalization, np.array(y_data_target)/panel.normalization],
                            "--" if len(x_data_opt) and len(x_data_opt) > 1 else "*",
                            color=curr_color,
                            label=f"target {y_param}",
                        )

            axes.legend()
            axes.set_xlabel(f"{get_design_variable_name_from_target_parameter(panel.y, opt_target_list)} ({get_design_variable_value_from_target_parameter(panel.y, opt_results[0][0], 0, opt_target_list)[1]})")
            axes.set_ylabel(panel.y_label+f" ({panel.unit})")
            axes.set_xscale(panel.x_scale)
            axes.set_yscale(panel.y_scale)
            axes.xaxis.set_major_locator(MaxNLocator(integer=True))
        return data_plotted
        
    def plot_design_variables_vs_iterations(
        opt_results: List[dict],
        panels: list,
        axs: list,
        colors: cycle,
    ) -> bool:
        """Plot all panels in the figure

        Args:
            opt_results (dict): The optimization results
            system_target_params (dict): The target system parameters
            panels (list): The list of OptPltSet objects
            axs (list): The list of axes, one for each panel in panels
            colors (cycle): The cycle of colors

        Returns:
            bool: True if data was plotted, used to delete empty figures
        """
        data_plotted = False
        for idx, panel in enumerate(panels):

            if len(panels) == 1:
                axes = axs
            else:
                axes = axs[idx]
            if axes.get_legend() is not None:
                axes.get_legend().remove()
            color = next(colors)
            no_opt_results = len(opt_results)
            if isinstance(panel.y, str):
                y_data_opt_list = []
                x_data_opt_list = []
                for i, opt_result in enumerate(opt_results): # Looping for different instances of optimization used for analysis
                    # Handle single y parameter (string)
                    x_data_opt = [
                        get_data_from_parameter(panel.x, result, ii)
                        for ii, result in enumerate(opt_result)
                    ]
                    y_data_opt = [
                        get_design_variable_value_from_target_parameter(panel.y, result, ii, opt_target_list)[0]
                        for ii, result in enumerate(opt_result) 
                    ]
                    x_data_opt_list.append(x_data_opt)
                    y_data_opt_list.append(y_data_opt)
                y_data_opt_list = np.array(y_data_opt_list)
                x_data_opt_list = np.array(x_data_opt_list)
                if all(all(element is not None for element in y_data_opt) for y_data_opt in y_data_opt_list):
                    data_plotted = True
                for i, y_data_opt in enumerate(y_data_opt_list):
                    x_data = x_data_opt_list[i]
                    y_data = y_data_opt
                    axes.plot(x_data, y_data, "o-", label=f"optimized {'' if no_opt_results==1 else i+1}", color=color) # it may give division error where you will have to make np.array(y_data)
            else:
                # Handle multiple y parameters (list of strings)
                for y_idx, y_param in enumerate(panel.y):
                    x_data_opt_list = []
                    y_data_opt_list = []
                    for i, opt_result in enumerate(opt_results): # Looping for different instances of optimization used for analysis
                        x_data_opt = [
                            get_data_from_parameter(panel.x, result, ii)
                            for ii, result in enumerate(opt_result)
                        ]
                        y_data_opt = [
                        get_design_variable_value_from_target_parameter(y_param, result, ii, opt_target_list)[0]
                        for ii, result in enumerate(opt_result)
                        ]
                        x_data_opt_list.append(x_data_opt)
                        y_data_opt_list.append(y_data_opt)
                    if all(all(element is not None for element in y_data_opt) for y_data_opt in y_data_opt_list):
                        data_plotted = True
                    curr_color = color if y_idx == 0 else f"C{y_idx}"

                    for i, y_data_opt in enumerate(y_data_opt_list):
                        x_data = x_data_opt_list[i]
                        y_data = y_data_opt
                        axes.plot(x_data, np.array(y_data), "o-", label=f"optimized {y_param} {'' if no_opt_results==1 else i+1}", color=curr_color)
            axes.legend()
            axes.set_xlabel(panel.x_label)
            axes.set_ylabel(f"{get_design_variable_name_from_target_parameter(panel.y, opt_target_list)} ({get_design_variable_value_from_target_parameter(panel.y, opt_results[0][0], 0, opt_target_list)[1]})")
            axes.set_xscale(panel.x_scale)
            axes.set_yscale(panel.y_scale)
            axes.xaxis.set_major_locator(MaxNLocator(integer=True))
        return data_plotted

    plt.close("all")
    colors = cycle(plt.rcParams["axes.prop_cycle"].by_key()["color"])

    for plot_name, panels in plot_settings.items():
        fig, axs = plt.subplots(len(panels))
        plot_figure(opt_results, system_target_params, panels, axs, colors)
        fig.suptitle(plot_name)
        fig.subplots_adjust(hspace=0.5)
        if save_figures == True:
            fig.savefig(f"optimization_plot_{time.strftime('%Y%m%d-%H%M%S')}_{plot_name}.png")

        if plot_design_variables is not None:
            assert opt_target_list is not None, "To plot design variables as a function of target parameters, optimization target list cannot be None"

            fig, axs = plt.subplots(len(panels))
            plot_target_parameters_vs_design_variables( opt_results,
                                  system_target_params,
                                  panels,
                                  opt_target_list,
                                  axs,
                                  colors,
                                  plot_design_variables_sorted = True if plot_design_variables=="chronological" else False)
            fig.suptitle(plot_name)
            fig.subplots_adjust(hspace=0.5)
            if save_figures == True:
                fig.savefig(f"optimization_plot_{time.strftime('%Y%m%d-%H%M%S')}_{plot_name}.png")

            fig, axs = plt.subplots(len(panels))
            plot_design_variables_vs_iterations(
                opt_results,
                panels,
                axs,
                colors,
            )
            fig.suptitle(plot_name)
            fig.subplots_adjust(hspace=0.5)
            if save_figures == True:
                fig.savefig(f"optimization_plot_{time.strftime('%Y%m%d-%H%M%S')}_{plot_name}.png")

    plt.show(block=block_plots)


if __name__ == "__main__":
    from pprint import pprint

    SAVE_PATH = r"C:\qiskit-metal\projects\continuous_variables\pbc_planar_boson_coupler\design_v5"
    FILE = r"pbc_v5_20240829-153113.npy"

    loaded_data = np.load(os.path.join(SAVE_PATH, FILE), allow_pickle=True)
    simulation = loaded_data[0]
    pprint(simulation["optimization_results"][-1]["design_variables"])
    plot_progress(
        simulation["optimization_results"],
        simulation["system_target_params"],
        simulation["plot_settings"],
        block_plots=True,
    )<|MERGE_RESOLUTION|>--- conflicted
+++ resolved
@@ -1,30 +1,26 @@
 """Visualization utilities for tracking optimization progress of quantum circuit designs."""
 
-import os
 import time
 from itertools import cycle
-<<<<<<< HEAD
-from typing import List, Optional, Union
-=======
-from typing import Optional, Tuple, Union, List, Literal
->>>>>>> 1c0c3125
+from typing import List, Literal, Optional, Union
 
 import numpy as np
 from matplotlib import pyplot as plt
 from matplotlib.ticker import MaxNLocator
 
-<<<<<<< HEAD
-from qdesignoptimizer.utils.names_parameters import ITERATION
-=======
 from qdesignoptimizer.design_analysis_types import OptTarget
-from qdesignoptimizer.utils.names_design_variables import name_mode
-from qdesignoptimizer.utils.names_parameters import CAPACITANCE, NONLIN, get_modes_from_param_nonlin, param, ITERATION, param_capacitance, param_nonlin
->>>>>>> 1c0c3125
+from qdesignoptimizer.utils.names_parameters import (
+    CAPACITANCE,
+    ITERATION,
+    NONLIN,
+    param,
+    param_capacitance,
+    param_nonlin,
+)
 from qdesignoptimizer.utils.utils import get_value_and_unit
 
 
 class OptPltSet:
-<<<<<<< HEAD
     """Manages the configuration of plots showing the optimization progress."""
 
     def __init__(
@@ -35,16 +31,8 @@
         y_label: Optional[str] = None,
         x_scale: str = "linear",
         y_scale: str = "linear",
+        unit: Literal["Hz", "kHz", "MHz", "GHz", "fF"] = "Hz",
     ):
-=======
-    def __init__(self, x: str, 
-                 y: Union[str, List[str]], 
-                 x_label: str = None, 
-                 y_label: str = None, 
-                 x_scale: str = 'linear', 
-                 y_scale: str = 'linear',
-                 unit: Literal['Hz', 'kHz', 'MHz','GHz', 'fF']= 'Hz'):
->>>>>>> 1c0c3125
         """Set the plot settings for a progress plots of the optimization framework
 
         Args:
@@ -60,7 +48,9 @@
         self.x_scale = x_scale
         self.y_scale = y_scale
         self.unit = unit
-        self.normalization =  {'Hz': 1,'kHz': 1e3, 'MHz': 1e6,'GHz': 1e9, 'fF':1}[unit]
+        self.normalization = {"Hz": 1, "kHz": 1e3, "MHz": 1e6, "GHz": 1e9, "fF": 1}[
+            unit
+        ]
 
     def _get_label(
         self, variable: Union[str, List[str]], x_label: Optional[str] = None
@@ -71,18 +61,14 @@
 
 
 def plot_progress(
-<<<<<<< HEAD
     opt_results: list[dict],
-=======
-    opt_results: List[dict],
->>>>>>> 1c0c3125
     system_target_params: dict,
     plot_settings: dict,
     block_plots: bool = False,
     save_figures: bool = False,
     plot_variance: bool = False,
-    plot_design_variables: Optional[Literal["chronological", "sorted"]]  = None,
-    opt_target_list: Union[None,List[OptTarget]] = None
+    plot_design_variables: Optional[Literal["chronological", "sorted"]] = None,
+    opt_target_list: Union[None, List[OptTarget]] = None,
 ):
     """Plot the progress of the optimization framework
 
@@ -93,14 +79,17 @@
             {"plt_name": [OptPltSet("panel1_x", "panel1_y"), OptPltSet("panel2_x", "panel2_y")], "plt_name2": ...}
         save_figures: bool = False: Whether to save the plots.
         plot_variance: bool = False: When there are multiple optimization results, whether to add individual lines for each or plot mean and std. deviation.
-        plot_design_variables: Optional[Literal["chronological", "sorted"]]  = None: Whether to plot design variables vs iteration and target parameters vs design variables (None if not to be plotted). 
-                                And whether to sort the design variables (x-axis) when plotting target parameters vs design variables ("sorted" for sorting otherwise "chronological"). 
+        plot_design_variables: Optional[Literal["chronological", "sorted"]]  = None: Whether to plot design variables vs iteration and target parameters vs design variables (None if not to be plotted).
+                                And whether to sort the design variables (x-axis) when plotting target parameters vs design variables ("sorted" for sorting otherwise "chronological").
                                 (Be mindful that some target parameters may depend on multiple design variables, so plotting target parameters vs design variables may not represent the complete physics)
-        opt_target_list: Union[None,List[OptTarget]] = None: List of optimization targets to be used when plotting design variables automatically (when plot_design_variables is set True) 
+        opt_target_list: Union[None,List[OptTarget]] = None: List of optimization targets to be used when plotting design variables automatically (when plot_design_variables is set True)
                         for mapping target parameters to the respective design variables.
     """
 
-    assert plot_design_variables in ["chronological", "sorted"] or plot_design_variables is None, "plot_design_variables can only be None, 'chronological', or 'sorted'"
+    assert (
+        plot_design_variables in ["chronological", "sorted"]
+        or plot_design_variables is None
+    ), "plot_design_variables can only be None, 'chronological', or 'sorted'"
 
     def get_data_from_parameter(axes_parameter: str, result: dict, ii: int):
         if axes_parameter == ITERATION:
@@ -114,11 +103,7 @@
         return data_opt
 
     def plot_figure(
-<<<<<<< HEAD
         opt_results: list[dict],
-=======
-        opt_results: List[dict],
->>>>>>> 1c0c3125
         system_target_params: dict,
         panels: list,
         axs: list,
@@ -149,11 +134,15 @@
             no_opt_results = len(opt_results)
             x_data_opt = [
                 get_data_from_parameter(panel.x, result, ii)
-                for ii, result in enumerate(opt_results[0]) # Using the 0th index because all different instances of optimization are supposed to have same number of passes
+                for ii, result in enumerate(
+                    opt_results[0]
+                )  # Using the 0th index because all different instances of optimization are supposed to have same number of passes
             ]
             if isinstance(panel.y, str):
                 y_data_opt_list = []
-                for i, opt_result in enumerate(opt_results): # Looping for different instances of optimization used for analysis
+                for i, opt_result in enumerate(
+                    opt_results
+                ):  # Looping for different instances of optimization used for analysis
                     # Handle single y parameter (string)
                     y_data_opt = [
                         get_data_from_parameter(panel.y, result, ii)
@@ -161,20 +150,39 @@
                     ]
                     y_data_opt_list.append(y_data_opt)
                 y_data_opt_list = np.array(y_data_opt_list)
-                if all(all(element is not None for element in y_data_opt) for y_data_opt in y_data_opt_list):
+                if all(
+                    all(element is not None for element in y_data_opt)
+                    for y_data_opt in y_data_opt_list
+                ):
                     data_plotted = True
-<<<<<<< HEAD
-                axes.plot(x_data_opt, y_data_opt, "o-", label="optimized", color=color)
-=======
                 if plot_variance is False:
                     for i, y_data_opt in enumerate(y_data_opt_list):
-                        axes.plot(x_data_opt, np.array(y_data_opt)/panel.normalization, "o-", label=f"optimized {'' if no_opt_results==1 else i+1}", color=color)
+                        axes.plot(
+                            x_data_opt,
+                            np.array(y_data_opt) / panel.normalization,
+                            "o-",
+                            label=f"optimized {'' if no_opt_results==1 else i+1}",
+                            color=color,
+                        )
                 else:
-                    y_data_mean = np.mean(np.transpose(y_data_opt_list),axis=1)
-                    y_data_std = np.std(np.transpose(y_data_opt_list),axis=1)
-                    axes.plot(x_data_opt, np.array(y_data_mean)/panel.normalization, "o-", label=f"optimized mean", color=color)
-                    axes.fill_between(x_data_opt, np.array(y_data_mean)/panel.normalization - np.array(y_data_std)/panel.normalization, np.array(y_data_mean)/panel.normalization +  np.array(y_data_std)/panel.normalization, alpha=0.3, facecolor= color)
->>>>>>> 1c0c3125
+                    y_data_mean = np.mean(np.transpose(y_data_opt_list), axis=1)
+                    y_data_std = np.std(np.transpose(y_data_opt_list), axis=1)
+                    axes.plot(
+                        x_data_opt,
+                        np.array(y_data_mean) / panel.normalization,
+                        "o-",
+                        label=f"optimized mean",
+                        color=color,
+                    )
+                    axes.fill_between(
+                        x_data_opt,
+                        np.array(y_data_mean) / panel.normalization
+                        - np.array(y_data_std) / panel.normalization,
+                        np.array(y_data_mean) / panel.normalization
+                        + np.array(y_data_std) / panel.normalization,
+                        alpha=0.3,
+                        facecolor=color,
+                    )
                 if (
                     x_data_opt
                     and panel.y in system_target_params
@@ -182,9 +190,12 @@
                     and (not None in y_data_opt)
                 ):
                     y_data_target = system_target_params[panel.y]
-                    axes.plot( 
+                    axes.plot(
                         [min(x_data_opt), max(x_data_opt)],
-                        [y_data_target/panel.normalization, y_data_target/panel.normalization],
+                        [
+                            y_data_target / panel.normalization,
+                            y_data_target / panel.normalization,
+                        ],
                         "--" if len(x_data_opt) and len(x_data_opt) > 1 else "*",
                         color=color,
                         label="target",
@@ -193,32 +204,61 @@
                 # Handle multiple y parameters (list of strings)
                 for y_idx, y_param in enumerate(panel.y):
                     y_data_opt_list = []
-                    for i, opt_result in enumerate(opt_results): # Looping for different instances of optimization used for analysis
+                    for i, opt_result in enumerate(
+                        opt_results
+                    ):  # Looping for different instances of optimization used for analysis
                         y_data_opt = [
                             get_data_from_parameter(y_param, result, ii)
                             for ii, result in enumerate(opt_result)
                         ]
                         y_data_opt_list.append(y_data_opt)
-                    if all(all(element is not None for element in y_data_opt) for y_data_opt in y_data_opt_list):
+                    if all(
+                        all(element is not None for element in y_data_opt)
+                        for y_data_opt in y_data_opt_list
+                    ):
                         data_plotted = True
                     curr_color = color if y_idx == 0 else f"C{y_idx}"
                     if plot_variance is False:
                         for i, y_data_opt in enumerate(y_data_opt_list):
-                            axes.plot(x_data_opt, np.array(y_data_opt)/panel.normalization, "o-", label=f"optimized {y_param} {'' if no_opt_results==1 else i+1}", color=curr_color)
+                            axes.plot(
+                                x_data_opt,
+                                np.array(y_data_opt) / panel.normalization,
+                                "o-",
+                                label=f"optimized {y_param} {'' if no_opt_results==1 else i+1}",
+                                color=curr_color,
+                            )
                     else:
-                        y_data_mean = np.mean(np.transpose(y_data_opt_list),axis=1)
-                        y_data_std = np.std(np.transpose(y_data_opt_list),axis=1)
-                        axes.plot(x_data_opt, np.array(y_data_mean)/panel.normalization, "o-", label=f"optimized mean", color=color)
-                        axes.fill_between(x_data_opt, np.array(y_data_mean)/panel.normalization - np.array(y_data_std)/panel.normalization, np.array(y_data_mean)/panel.normalization +  np.array(y_data_std)/panel.normalization, alpha=0.3, facecolor= color)
+                        y_data_mean = np.mean(np.transpose(y_data_opt_list), axis=1)
+                        y_data_std = np.std(np.transpose(y_data_opt_list), axis=1)
+                        axes.plot(
+                            x_data_opt,
+                            np.array(y_data_mean) / panel.normalization,
+                            "o-",
+                            label=f"optimized mean",
+                            color=color,
+                        )
+                        axes.fill_between(
+                            x_data_opt,
+                            np.array(y_data_mean) / panel.normalization
+                            - np.array(y_data_std) / panel.normalization,
+                            np.array(y_data_mean) / panel.normalization
+                            + np.array(y_data_std) / panel.normalization,
+                            alpha=0.3,
+                            facecolor=color,
+                        )
                     if (
-                        y_param in system_target_params
+                        x_data_opt
+                        and y_param in system_target_params
                         and (not None in x_data_opt)
                         and (not None in y_data_opt)
                     ):
                         y_data_target = system_target_params[y_param]
                         axes.plot(
                             [min(x_data_opt), max(x_data_opt)],
-                            [np.array(y_data_target)/panel.normalization, np.array(y_data_target)/panel.normalization],
+                            [
+                                np.array(y_data_target) / panel.normalization,
+                                np.array(y_data_target) / panel.normalization,
+                            ],
                             "--" if len(x_data_opt) and len(x_data_opt) > 1 else "*",
                             color=curr_color,
                             label=f"target {y_param}",
@@ -226,33 +266,45 @@
 
             axes.legend()
             axes.set_xlabel(panel.x_label)
-            axes.set_ylabel(panel.y_label+f" ({panel.unit})")
+            axes.set_ylabel(panel.y_label + f" ({panel.unit})")
             axes.set_xscale(panel.x_scale)
             axes.set_yscale(panel.y_scale)
             axes.xaxis.set_major_locator(MaxNLocator(integer=True))
         return data_plotted
-    
-    def get_design_variable_name_from_target_parameter(target_parameter: str, opt_target_list: List[OptTarget]):
-        found = False # Check for whether the target_parameter is found
+
+    def get_design_variable_name_from_target_parameter(
+        target_parameter: str, opt_target_list: List[OptTarget]
+    ):
+        found = False  # Check for whether the target_parameter is found
         for opt_target in opt_target_list:
             opt_target_variable = None
 
             if opt_target.target_param_type == NONLIN:
                 opt_target_variable = param_nonlin(*opt_target.involved_modes)
-            elif opt_target.target_param_type== CAPACITANCE:
+            elif opt_target.target_param_type == CAPACITANCE:
                 opt_target_variable = param_capacitance(*opt_target.involved_modes)
             else:
-                opt_target_variable = param(opt_target.involved_modes[0],opt_target.target_param_type)
+                opt_target_variable = param(
+                    opt_target.involved_modes[0], opt_target.target_param_type
+                )
             if target_parameter == opt_target_variable:
                 found = True
                 return opt_target.design_var
-            
-        assert found==True, f"The target parameter {target_parameter} is not found in the optimization targets "
-            
-    def get_design_variable_value_from_target_parameter(target_parameter: str, result, ii, opt_target_list: List):
-        design_variable = get_design_variable_name_from_target_parameter(target_parameter, opt_target_list)
+
+        assert (
+            found == True
+        ), f"The target parameter {target_parameter} is not found in the optimization targets "
+
+    def get_design_variable_value_from_target_parameter(
+        target_parameter: str, result, ii, opt_target_list: List
+    ):
+        design_variable = get_design_variable_name_from_target_parameter(
+            target_parameter, opt_target_list
+        )
         design_variable_value = result["design_variables"][design_variable]
-        assert design_variable_value!= None, "design variable {design_variable} does not exist in the file containing the optimization results!"
+        assert (
+            design_variable_value != None
+        ), "design variable {design_variable} does not exist in the file containing the optimization results!"
         value, unit = get_value_and_unit(design_variable_value)
         return value, unit
 
@@ -293,11 +345,17 @@
             if isinstance(panel.y, str):
                 y_data_opt_list = []
                 x_data_opt_list = []
-                for i, opt_result in enumerate(opt_results): # Looping for different instances of optimization used for analysis
+                for i, opt_result in enumerate(
+                    opt_results
+                ):  # Looping for different instances of optimization used for analysis
                     # Handle single y parameter (string)
                     x_data_opt = [
-                        get_design_variable_value_from_target_parameter(panel.y, result, ii, opt_target_list)[0]
-                        for ii, result in enumerate(opt_result) # Using the 0th index because all different instances of optimization are supposed to have same number of passes
+                        get_design_variable_value_from_target_parameter(
+                            panel.y, result, ii, opt_target_list
+                        )[0]
+                        for ii, result in enumerate(
+                            opt_result
+                        )  # Using the 0th index because all different instances of optimization are supposed to have same number of passes
                     ]
                     y_data_opt = [
                         get_data_from_parameter(panel.y, result, ii)
@@ -307,24 +365,36 @@
                     y_data_opt_list.append(y_data_opt)
                 y_data_opt_list = np.array(y_data_opt_list)
                 x_data_opt_list = np.array(x_data_opt_list)
-                if all(all(element is not None for element in y_data_opt) for y_data_opt in y_data_opt_list):
+                if all(
+                    all(element is not None for element in y_data_opt)
+                    for y_data_opt in y_data_opt_list
+                ):
                     data_plotted = True
                 for i, y_data_opt in enumerate(y_data_opt_list):
                     x_data = x_data_opt_list[i]
                     y_data = y_data_opt
                     if plot_design_variables_sorted == True:
-                        x_data, y_data = zip(*sorted(zip(x_data,y_data)))
-                    axes.plot(x_data, np.array(y_data)/panel.normalization, "o-", label=f"optimized {'' if no_opt_results==1 else i+1}", color=color)
-                
+                        x_data, y_data = zip(*sorted(zip(x_data, y_data)))
+                    axes.plot(
+                        x_data,
+                        np.array(y_data) / panel.normalization,
+                        "o-",
+                        label=f"optimized {'' if no_opt_results==1 else i+1}",
+                        color=color,
+                    )
+
                 if (
                     panel.y in system_target_params
                     and (not None in x_data_opt)
                     and (not None in y_data_opt)
                 ):
                     y_data_target = system_target_params[panel.y]
-                    axes.plot( 
+                    axes.plot(
                         [min(x_data_opt), max(x_data_opt)],
-                        [y_data_target/panel.normalization, y_data_target/panel.normalization],
+                        [
+                            y_data_target / panel.normalization,
+                            y_data_target / panel.normalization,
+                        ],
                         "--" if len(x_data_opt) and len(x_data_opt) > 1 else "*",
                         color=color,
                         label=f"target",
@@ -334,10 +404,14 @@
                 for y_idx, y_param in enumerate(panel.y):
                     x_data_opt_list = []
                     y_data_opt_list = []
-                    for i, opt_result in enumerate(opt_results): # Looping for different instances of optimization used for analysis
+                    for i, opt_result in enumerate(
+                        opt_results
+                    ):  # Looping for different instances of optimization used for analysis
                         x_data_opt = [
-                        get_design_variable_value_from_target_parameter(panel.y, result, ii, opt_target_list)[0]
-                        for ii, result in enumerate(opt_result) 
+                            get_design_variable_value_from_target_parameter(
+                                panel.y, result, ii, opt_target_list
+                            )[0]
+                            for ii, result in enumerate(opt_result)
                         ]
                         y_data_opt = [
                             get_data_from_parameter(y_param, result, ii)
@@ -345,49 +419,52 @@
                         ]
                         x_data_opt_list.append(x_data_opt)
                         y_data_opt_list.append(y_data_opt)
-                    if all(all(element is not None for element in y_data_opt) for y_data_opt in y_data_opt_list):
+                    if all(
+                        all(element is not None for element in y_data_opt)
+                        for y_data_opt in y_data_opt_list
+                    ):
                         data_plotted = True
                     curr_color = color if y_idx == 0 else f"C{y_idx}"
-<<<<<<< HEAD
-                    axes.plot(
-                        x_data_opt,
-                        y_data_opt,
-                        "o-",
-                        label=f"optimized {y_param}",
-                        color=curr_color,
-                    )
-=======
->>>>>>> 1c0c3125
 
                     for i, y_data_opt in enumerate(y_data_opt_list):
                         x_data = x_data_opt_list[i]
                         y_data = y_data_opt
                         if plot_design_variables_sorted == True:
-                            x_data, y_data = zip(*sorted(zip(x_data,y_data)))
-                        axes.plot(x_data, np.array(y_data)/panel.normalization, "o-", label=f"optimized {y_param} {'' if no_opt_results==1 else i+1}", color=curr_color)
+                            x_data, y_data = zip(*sorted(zip(x_data, y_data)))
+                        axes.plot(
+                            x_data,
+                            np.array(y_data) / panel.normalization,
+                            "o-",
+                            label=f"optimized {y_param} {'' if no_opt_results==1 else i+1}",
+                            color=curr_color,
+                        )
                     if (
-                        x_data_opt
-                        and y_param in system_target_params
+                        y_param in system_target_params
                         and (not None in x_data_opt)
                         and (not None in y_data_opt)
                     ):
                         y_data_target = system_target_params[y_param]
                         axes.plot(
                             [min(x_data_opt), max(x_data_opt)],
-                            [np.array(y_data_target)/panel.normalization, np.array(y_data_target)/panel.normalization],
+                            [
+                                np.array(y_data_target) / panel.normalization,
+                                np.array(y_data_target) / panel.normalization,
+                            ],
                             "--" if len(x_data_opt) and len(x_data_opt) > 1 else "*",
                             color=curr_color,
                             label=f"target {y_param}",
                         )
 
             axes.legend()
-            axes.set_xlabel(f"{get_design_variable_name_from_target_parameter(panel.y, opt_target_list)} ({get_design_variable_value_from_target_parameter(panel.y, opt_results[0][0], 0, opt_target_list)[1]})")
-            axes.set_ylabel(panel.y_label+f" ({panel.unit})")
+            axes.set_xlabel(
+                f"{get_design_variable_name_from_target_parameter(panel.y, opt_target_list)} ({get_design_variable_value_from_target_parameter(panel.y, opt_results[0][0], 0, opt_target_list)[1]})"
+            )
+            axes.set_ylabel(panel.y_label + f" ({panel.unit})")
             axes.set_xscale(panel.x_scale)
             axes.set_yscale(panel.y_scale)
             axes.xaxis.set_major_locator(MaxNLocator(integer=True))
         return data_plotted
-        
+
     def plot_design_variables_vs_iterations(
         opt_results: List[dict],
         panels: list,
@@ -420,53 +497,81 @@
             if isinstance(panel.y, str):
                 y_data_opt_list = []
                 x_data_opt_list = []
-                for i, opt_result in enumerate(opt_results): # Looping for different instances of optimization used for analysis
+                for i, opt_result in enumerate(
+                    opt_results
+                ):  # Looping for different instances of optimization used for analysis
                     # Handle single y parameter (string)
                     x_data_opt = [
                         get_data_from_parameter(panel.x, result, ii)
                         for ii, result in enumerate(opt_result)
                     ]
                     y_data_opt = [
-                        get_design_variable_value_from_target_parameter(panel.y, result, ii, opt_target_list)[0]
-                        for ii, result in enumerate(opt_result) 
+                        get_design_variable_value_from_target_parameter(
+                            panel.y, result, ii, opt_target_list
+                        )[0]
+                        for ii, result in enumerate(opt_result)
                     ]
                     x_data_opt_list.append(x_data_opt)
                     y_data_opt_list.append(y_data_opt)
                 y_data_opt_list = np.array(y_data_opt_list)
                 x_data_opt_list = np.array(x_data_opt_list)
-                if all(all(element is not None for element in y_data_opt) for y_data_opt in y_data_opt_list):
+                if all(
+                    all(element is not None for element in y_data_opt)
+                    for y_data_opt in y_data_opt_list
+                ):
                     data_plotted = True
                 for i, y_data_opt in enumerate(y_data_opt_list):
                     x_data = x_data_opt_list[i]
                     y_data = y_data_opt
-                    axes.plot(x_data, y_data, "o-", label=f"optimized {'' if no_opt_results==1 else i+1}", color=color) # it may give division error where you will have to make np.array(y_data)
+                    axes.plot(
+                        x_data,
+                        y_data,
+                        "o-",
+                        label=f"optimized {'' if no_opt_results==1 else i+1}",
+                        color=color,
+                    )  # it may give division error where you will have to make np.array(y_data)
             else:
                 # Handle multiple y parameters (list of strings)
                 for y_idx, y_param in enumerate(panel.y):
                     x_data_opt_list = []
                     y_data_opt_list = []
-                    for i, opt_result in enumerate(opt_results): # Looping for different instances of optimization used for analysis
+                    for i, opt_result in enumerate(
+                        opt_results
+                    ):  # Looping for different instances of optimization used for analysis
                         x_data_opt = [
                             get_data_from_parameter(panel.x, result, ii)
                             for ii, result in enumerate(opt_result)
                         ]
                         y_data_opt = [
-                        get_design_variable_value_from_target_parameter(y_param, result, ii, opt_target_list)[0]
-                        for ii, result in enumerate(opt_result)
+                            get_design_variable_value_from_target_parameter(
+                                y_param, result, ii, opt_target_list
+                            )[0]
+                            for ii, result in enumerate(opt_result)
                         ]
                         x_data_opt_list.append(x_data_opt)
                         y_data_opt_list.append(y_data_opt)
-                    if all(all(element is not None for element in y_data_opt) for y_data_opt in y_data_opt_list):
+                    if all(
+                        all(element is not None for element in y_data_opt)
+                        for y_data_opt in y_data_opt_list
+                    ):
                         data_plotted = True
                     curr_color = color if y_idx == 0 else f"C{y_idx}"
 
                     for i, y_data_opt in enumerate(y_data_opt_list):
                         x_data = x_data_opt_list[i]
                         y_data = y_data_opt
-                        axes.plot(x_data, np.array(y_data), "o-", label=f"optimized {y_param} {'' if no_opt_results==1 else i+1}", color=curr_color)
+                        axes.plot(
+                            x_data,
+                            np.array(y_data),
+                            "o-",
+                            label=f"optimized {y_param} {'' if no_opt_results==1 else i+1}",
+                            color=curr_color,
+                        )
             axes.legend()
             axes.set_xlabel(panel.x_label)
-            axes.set_ylabel(f"{get_design_variable_name_from_target_parameter(panel.y, opt_target_list)} ({get_design_variable_value_from_target_parameter(panel.y, opt_results[0][0], 0, opt_target_list)[1]})")
+            axes.set_ylabel(
+                f"{get_design_variable_name_from_target_parameter(panel.y, opt_target_list)} ({get_design_variable_value_from_target_parameter(panel.y, opt_results[0][0], 0, opt_target_list)[1]})"
+            )
             axes.set_xscale(panel.x_scale)
             axes.set_yscale(panel.y_scale)
             axes.xaxis.set_major_locator(MaxNLocator(integer=True))
@@ -481,23 +586,33 @@
         fig.suptitle(plot_name)
         fig.subplots_adjust(hspace=0.5)
         if save_figures == True:
-            fig.savefig(f"optimization_plot_{time.strftime('%Y%m%d-%H%M%S')}_{plot_name}.png")
+            fig.savefig(
+                f"optimization_plot_{time.strftime('%Y%m%d-%H%M%S')}_{plot_name}.png"
+            )
 
         if plot_design_variables is not None:
-            assert opt_target_list is not None, "To plot design variables as a function of target parameters, optimization target list cannot be None"
+            assert (
+                opt_target_list is not None
+            ), "To plot design variables as a function of target parameters, optimization target list cannot be None"
 
             fig, axs = plt.subplots(len(panels))
-            plot_target_parameters_vs_design_variables( opt_results,
-                                  system_target_params,
-                                  panels,
-                                  opt_target_list,
-                                  axs,
-                                  colors,
-                                  plot_design_variables_sorted = True if plot_design_variables=="chronological" else False)
+            plot_target_parameters_vs_design_variables(
+                opt_results,
+                system_target_params,
+                panels,
+                opt_target_list,
+                axs,
+                colors,
+                plot_design_variables_sorted=(
+                    True if plot_design_variables == "chronological" else False
+                ),
+            )
             fig.suptitle(plot_name)
             fig.subplots_adjust(hspace=0.5)
             if save_figures == True:
-                fig.savefig(f"optimization_plot_{time.strftime('%Y%m%d-%H%M%S')}_{plot_name}.png")
+                fig.savefig(
+                    f"optimization_plot_{time.strftime('%Y%m%d-%H%M%S')}_{plot_name}.png"
+                )
 
             fig, axs = plt.subplots(len(panels))
             plot_design_variables_vs_iterations(
@@ -509,23 +624,8 @@
             fig.suptitle(plot_name)
             fig.subplots_adjust(hspace=0.5)
             if save_figures == True:
-                fig.savefig(f"optimization_plot_{time.strftime('%Y%m%d-%H%M%S')}_{plot_name}.png")
-
-    plt.show(block=block_plots)
-
-
-if __name__ == "__main__":
-    from pprint import pprint
-
-    SAVE_PATH = r"C:\qiskit-metal\projects\continuous_variables\pbc_planar_boson_coupler\design_v5"
-    FILE = r"pbc_v5_20240829-153113.npy"
-
-    loaded_data = np.load(os.path.join(SAVE_PATH, FILE), allow_pickle=True)
-    simulation = loaded_data[0]
-    pprint(simulation["optimization_results"][-1]["design_variables"])
-    plot_progress(
-        simulation["optimization_results"],
-        simulation["system_target_params"],
-        simulation["plot_settings"],
-        block_plots=True,
-    )+                fig.savefig(
+                    f"optimization_plot_{time.strftime('%Y%m%d-%H%M%S')}_{plot_name}.png"
+                )
+
+    plt.show(block=block_plots)