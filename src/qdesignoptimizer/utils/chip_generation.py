"""Tools for creating and configuring basic chips in Qiskit Metal designs."""

from dataclasses import dataclass

from qiskit_metal import MetalGUI
from qiskit_metal.designs.design_planar import DesignPlanar


@dataclass
class ChipType:
    """Define sizes for designed chip."""

    size_x: str
    size_y: str
    size_z: str


def create_chip_base(
    chip_name: str, chip_type: ChipType, open_gui: bool = True
) -> tuple[DesignPlanar, MetalGUI]:
    """Return basic qiskit-metal chip design."""
    design = DesignPlanar({}, True)
    design.chip_name = chip_name
    design.chips.main.material = chip_type.material
    design.chips.main.size.size_x = chip_type.size_x
    design.chips.main.size.size_y = chip_type.size_y
    design.chips.main.size.size_z = chip_type.size_z
    design.overwrite_enabled = True
    design.render_mode = "simulate"

    gui = None
    if open_gui:
        gui = MetalGUI(design)
        gui.toggle_docks()

<<<<<<< HEAD
    return design, gui
=======
    return design, gui



@dataclass
class ChipType:
    size_x: str
    size_y: str
    size_z: str
    material: str
>>>>>>> 1c0c3125
<|MERGE_RESOLUTION|>--- conflicted
+++ resolved
@@ -10,6 +10,7 @@
 class ChipType:
     """Define sizes for designed chip."""
 
+    material: str
     size_x: str
     size_y: str
     size_z: str
@@ -33,17 +34,4 @@
         gui = MetalGUI(design)
         gui.toggle_docks()
 
-<<<<<<< HEAD
-    return design, gui
-=======
-    return design, gui
-
-
-
-@dataclass
-class ChipType:
-    size_x: str
-    size_y: str
-    size_z: str
-    material: str
->>>>>>> 1c0c3125
+    return design, gui