--- conflicted
+++ resolved
@@ -275,20 +275,12 @@
     qubit: Mode,
     resonator: Mode,
     resonator_coupled_identifier: str,
-<<<<<<< HEAD
     opt_target_qubit_freq=False,
     opt_target_qubit_anharm=False,
     opt_target_resonator_freq=False,
     opt_target_resonator_kappa=False,
     opt_target_resonator_qubit_chi=False,
     use_simple_resonator_qubit_chi_relation=False,
-=======
-    opt_target_qubit_freq: bool = True,
-    opt_target_qubit_anharm: bool = True,
-    opt_target_resonator_freq: bool = True,
-    opt_target_resonator_kappa: bool = True,
-    opt_target_resonator_qubit_chi: bool = True,
->>>>>>> cbe6d002
     design_var_qubit_lj: Callable[[str], str] = n.design_var_lj,
     design_var_qubit_width: Callable[[str], str] = n.design_var_width,
     design_var_res_length: Callable[[str], str] = n.design_var_length,
@@ -374,7 +366,6 @@
             )
         )
     if opt_target_resonator_qubit_chi:
-<<<<<<< HEAD
         if use_simple_resonator_qubit_chi_relation is True:
             opt_targets.append(
                 get_opt_target_res_qub_chi_via_coupl_length_simple(
@@ -392,14 +383,5 @@
                     design_var_res_qb_coupl_length=design_var_res_coupl_length,
                     design_var_qubit_width=design_var_qubit_width,
                 )
-=======
-        opt_targets.append(
-            get_opt_target_res_qub_chi_via_coupl_length(
-                qubit,
-                resonator,
-                design_var_res_qb_coupl_length=design_var_res_coupl_length,
-                design_var_qubit_width=design_var_qubit_width,
->>>>>>> cbe6d002
-            )
-        )
+            )
     return opt_targets