"""Definitions of common optimization targets for qubit/resonator/coupler systems.

This module provides standard optimization target definitions used to specify how
different physical parameters (frequency, coupling strength, anharmonicity, etc.)
respond to changes in design variables during the optimization process. Each function returns an
OptTarget instance that describes how a specific physical parameter depends on one or more design
variables and other parameters. The module implements common optimization strategies for:

- Qubit frequency via Josephson inductance
- Qubit anharmonicity via capacitance width
- Resonator frequency via length
- Resonator linewidth (kappa) via coupling length
- Qubit-resonator dispersive shift (chi) via coupling length
- Combined qubit-resonator system optimization

Each optimization target specifies a proportionality relationship between
physical parameters and design variables, along with valid ranges for the
design variables.
"""

from typing import Callable, List

import numpy as np

import qdesignoptimizer.utils.names_design_variables as n
from qdesignoptimizer.design_analysis_types import OptTarget
from qdesignoptimizer.utils.names_parameters import (
    FREQ,
    KAPPA,
    NONLIN,
    Mode,
    param,
    param_nonlin,
)


def get_opt_target_qubit_freq_via_lj(
    qubit: Mode,
    design_var_qubit_lj: Callable = n.design_var_lj,
    design_var_qubit_width: Callable = n.design_var_width,
    design_var_constraint: dict | None = None,
) -> OptTarget:
    """
    Create an optimization target for qubit frequency via Josephson inductance.

    This function creates an optimization target that models how a qubit's frequency
    depends on its Josephson inductance (Lj) and width. The relationship follows the
    standard LC oscillator model, where frequency is inversely proportional to the
    square root of inductance times capacitance (which scales with width).

    Args:
        qubit (Mode): The qubit mode identifier.
        design_var_qubit_lj (Callable, optional): Function to generate the design
            variable name for qubit Josephson inductance. Defaults to n.design_var_lj.
        design_var_qubit_width (Callable, optional): Function to generate the design
            variable name for qubit width. Defaults to n.design_var_width.
        design_var_constraint (dict | None, optional): Constraints for the design variable.

    Notes:
        - The target uses the relationship f ∝ 1/√(L·C), where C scales with width.
        - This is marked as a dependent target since frequency depends on multiple
          design variables and physical parameters.
    """
    if design_var_constraint is None:
        design_var_constraint = {"larger_than": "0.1nH", "smaller_than": "400nH"}
    return OptTarget(
        target_param_type=FREQ,
        involved_modes=[qubit],
        design_var=design_var_qubit_lj(qubit),
        design_var_constraint=design_var_constraint,
        prop_to=lambda p, v: 1
        / np.sqrt(v[design_var_qubit_lj(qubit)] * v[design_var_qubit_width(qubit)]),
        independent_target=False,
    )


def get_opt_target_qubit_anharmonicity_via_capacitance_width(
    qubit: Mode,
    design_var_qubit_width: Callable = n.design_var_width,
    design_var_constraint: dict | None = None,
) -> OptTarget:
    """
    Create an optimization target for qubit anharmonicity via capacitive pad width.

    This function creates an optimization target that models how a qubit's anharmonicity
    (self-Kerr nonlinearity) depends on its capacitive pad width. Larger capacitance
    (wider pad) leads to smaller anharmonicity, following the relation where
    anharmonicity is inversely proportional to capacitance.

    Args:
        qubit (Mode): The qubit mode identifier.
        design_var_qubit_width (Callable, optional): Function to generate the design
            variable name for qubit width. Defaults to n.design_var_width.
        design_var_constraint (dict | None, optional): Constraints for the design variable.

    Notes:
        - The target uses the relationship α ∝ 1/C, where C scales with width.
        - This is marked as an independent target since anharmonicity depends
          only on the capacitance width.
    """
    if design_var_constraint is None:
        design_var_constraint = {"larger_than": "5um", "smaller_than": "1000um"}
    return OptTarget(
        target_param_type=NONLIN,
        involved_modes=[qubit, qubit],
        design_var=design_var_qubit_width(qubit),
        design_var_constraint=design_var_constraint,
        prop_to=lambda p, v: 1 / v[design_var_qubit_width(qubit)],
        independent_target=True,
    )


def get_opt_target_res_freq_via_length(
    resonator: Mode,
    design_var_res_length: Callable = n.design_var_length,
    design_var_constraint: dict | None = None,
) -> OptTarget:
    """
    Create an optimization target for resonator frequency via length.

    This function creates an optimization target that models how a resonator's frequency
    depends on its physical length. Longer resonators have lower frequencies, following
    the relation where frequency is inversely proportional to length.

    Args:
        resonator (Mode): The resonator mode identifier.
        design_var_res_length (Callable, optional): Function to generate the design
            variable name for resonator length. Defaults to n.design_var_length.
        design_var_constraint (dict | None, optional): Constraints for the design variable.

    Notes:
        - The target uses the relationship f ∝ 1/L, where L is the resonator length.
        - This is marked as an independent target since frequency depends only on
          the resonator's length.
    """
    if design_var_constraint is None:
        design_var_constraint = {"larger_than": "5um", "smaller_than": "15000um"}
    return OptTarget(
        target_param_type=FREQ,
        involved_modes=[resonator],
        design_var=design_var_res_length(resonator),
        design_var_constraint=design_var_constraint,
        prop_to=lambda p, v: 1 / v[design_var_res_length(resonator)],
        independent_target=True,
    )


def get_opt_target_res_kappa_via_coupl_length(
    resonator: Mode,
    resonator_coupled_identifier: str,
    design_var_res_coupl_length: Callable = n.design_var_coupl_length,
    design_var_constraint: dict | None = None,
) -> OptTarget:
    """
    Create an optimization target for resonator linewidth via coupling length.

    This function creates an optimization target that models how a resonator's linewidth
    (kappa) depends on its coupling length to a feedline or other component. Longer
    coupling sections lead to stronger coupling and thus higher linewidth, following
    the relation where kappa is proportional to the square of coupling length.

    Args:
        resonator (Mode): The resonator mode identifier.
        resonator_coupled_identifier (str): Identifier for the element to which the
            resonator is coupled (e.g., a feedline or transmission line).
        design_var_res_coupl_length (Callable, optional): Function to generate the design
            variable name for coupling length. Defaults to n.design_var_coupl_length.
        design_var_constraint (dict | None, optional): Constraints for the design variable.

    Notes:
        - The target uses the relationship κ ∝ L², where L is the coupling length.
        - This is marked as an independent target since kappa depends only on
          the coupling length.
    """
    if design_var_constraint is None:
        design_var_constraint = {"larger_than": "20um", "smaller_than": "1000um"}
    return OptTarget(
        target_param_type=KAPPA,
        involved_modes=[resonator],
        design_var=design_var_res_coupl_length(resonator, resonator_coupled_identifier),
        design_var_constraint=design_var_constraint,
        prop_to=lambda p, v: v[
            design_var_res_coupl_length(resonator, resonator_coupled_identifier)
        ]
        ** 2,
        independent_target=True,
    )


def get_opt_target_res_qub_chi_via_coupl_length(
    qubit: Mode,
    resonator: Mode,
    design_var_res_qb_coupl_length: Callable = n.design_var_coupl_length,
    design_var_qubit_width: Callable = n.design_var_width,
    design_var_constraint: dict | None = None,
) -> OptTarget:
    """
    Create an optimization target for qubit-resonator dispersive shift.

    This function creates an optimization target that models how the dispersive shift
    (chi) between a qubit and resonator depends on their coupling length and the qubit's
    width. The dispersive shift follows from circuit QED theory, where chi depends on
    the coupling strength, qubit anharmonicity, and detuning between the qubit and resonator.

    Args:
        qubit (Mode): The qubit mode identifier.
        resonator (Mode): The resonator mode identifier.
        design_var_res_qb_coupl_length (Callable, optional): Function to generate the design
            variable name for qubit-resonator coupling length. Defaults to n.design_var_coupl_length.
        design_var_qubit_width (Callable, optional): Function to generate the design
            variable name for qubit width. Defaults to n.design_var_width.
        design_var_constraint (dict | None, optional): Constraints for the design variable.

    Notes:
        - The target uses the relationship χ ∝ g²α/(Δ·(Δ-α)), where:

          - g is the coupling strength (proportional to coupling length / qubit width)
          - α is the qubit anharmonicity
          - Δ is the detuning between qubit and resonator frequencies
        - This is marked as a dependent target since chi depends on multiple
          design variables and physical parameters.
    """
    if design_var_constraint is None:
        design_var_constraint = {"larger_than": "5um", "smaller_than": "1000um"}
    return OptTarget(
        target_param_type=NONLIN,
        involved_modes=[qubit, resonator],
        design_var=design_var_res_qb_coupl_length(resonator, qubit),
        design_var_constraint=design_var_constraint,
<<<<<<< HEAD
        prop_to=lambda p, v: np.abs(
            (
                v[design_var_res_qb_coupl_length(resonator, qubit)]
                / v[design_var_qubit_width(qubit)]
            )
            ** 2
            * p[param_nonlin(qubit, qubit)]
            / (
                p[param(qubit, FREQ)]
                - p[param(resonator, FREQ)]
                - p[param_nonlin(qubit, qubit)]
            )
            / (p[param(qubit, FREQ)] - p[param(resonator, FREQ)])
        ),
=======
        prop_to=lambda p, v: (v[design_var_res_qb_coupl_length(resonator, qubit)] / v[design_var_qubit_width(qubit)])**2
            * p[param_nonlin(qubit, qubit)]
            / ((p[param(qubit, FREQ)] - p[param(resonator, FREQ)])
            * (p[param(qubit, FREQ)] - p[param(resonator, FREQ)] - p[param_nonlin(qubit, qubit)])),
        # (v[design_var_res_qb_coupl_length(resonator, qubit)] / v[design_var_qubit_width(qubit)])**2
        #     * p[param_nonlin(qubit, qubit)]
        #     / ((p[param(qubit, FREQ)] - p[param(resonator, FREQ)])
        #     * (p[param(qubit, FREQ)] - p[param(resonator, FREQ)] - p[param_nonlin(qubit, qubit)])),
        # np.abs(
        #     v[design_var_res_qb_coupl_length(resonator, qubit)] / v[design_var_qubit_width(qubit)]
        #     * p[param_nonlin(qubit, qubit)]
        #     / ((p[param(qubit, FREQ)] - p[param(resonator, FREQ)])
        #     * (p[param(qubit, FREQ)] - p[param(resonator, FREQ)] - p[param_nonlin(qubit, qubit)]))
        # ),
        # np.abs(
        #     v[design_var_res_qb_coupl_length(resonator, qubit)] / v[design_var_qubit_width(qubit)]
        #     * p[param_nonlin(qubit, qubit)]
        #     / (p[param(qubit, FREQ)] - p[param(resonator, FREQ)] - p[param_nonlin(qubit, qubit)])
        # )
>>>>>>> 1a4db855
        independent_target=False,
    )


def get_opt_target_res_qub_chi_via_coupl_length_simple(
    qubit: Mode,
    resonator: Mode,
    design_var_res_qb_coupl_length: Callable = n.design_var_coupl_length,
    design_var_constraint: dict | None = None,
) -> OptTarget:
    """
    Create a simplified optimization target for qubit-resonator dispersive shift.

    This function creates an optimization target that uses a simplified model for the
    dispersive shift (chi) between a qubit and resonator. In this model, chi is
    considered to be directly proportional to the coupling length between the qubit
    and resonator, ignoring other dependencies to provide a more straightforward
    optimization approach.

    Args:
        qubit (Mode): The qubit mode identifier.
        resonator (Mode): The resonator mode identifier.
        design_var_res_qb_coupl_length (Callable, optional): Function to generate the design
            variable name for qubit-resonator coupling length. Defaults to n.design_var_coupl_length.
        design_var_qubit_width (Callable, optional): Function to generate the design
            variable name for qubit width. Not used in this simplified model, but
            included for API compatibility.
        design_var_constraint (dict | None, optional): Constraints for the design variable.

    Notes:
        - This simplified model uses the relationship χ ∝ coupling_length, making
          the dispersive shift directly proportional to the coupling length.
        - This is marked as a dependent target to maintain consistency with the
          full model, although it has a simpler relationship.
        - Use this simplified model when a coarse approximation is sufficient or
          when the full parameter dependencies are not critical.
    """
    if design_var_constraint is None:
        design_var_constraint = {"larger_than": "5um", "smaller_than": "1000um"}
    return OptTarget(
        target_param_type=NONLIN,
        involved_modes=[qubit, resonator],
        design_var=design_var_res_qb_coupl_length(resonator, qubit),
        design_var_constraint=design_var_constraint,
<<<<<<< HEAD
        prop_to=lambda p, v: np.sqrt(
            v[design_var_res_qb_coupl_length(resonator, qubit)]
        ),
=======
        prop_to=lambda p, v: v[design_var_res_qb_coupl_length(resonator, qubit)]**3 ,
>>>>>>> 1a4db855
        # np.abs(v[design_var_res_qb_coupl_length(resonator, qubit)])
        # v[design_var_res_qb_coupl_length(resonator, qubit)]**2
        # v[design_var_res_qb_coupl_length(resonator, qubit)]**3
        # np.log(v[design_var_res_qb_coupl_length(resonator, qubit)])
        # np.sqrt(v[design_var_res_qb_coupl_length(resonator, qubit)])
        independent_target=False,
    )


def get_opt_targets_qb_res_transmission(
    qubit: Mode,
    resonator: Mode,
    resonator_coupled_identifier: str,
    opt_target_qubit_freq=False,
    opt_target_qubit_anharm=False,
    opt_target_resonator_freq=False,
    opt_target_resonator_kappa=False,
    opt_target_resonator_qubit_chi=False,
    use_simple_resonator_qubit_chi_relation=False,
    design_var_qubit_lj: Callable[[str], str] = n.design_var_lj,
    design_var_qubit_width: Callable[[str], str] = n.design_var_width,
    design_var_res_length: Callable[[str], str] = n.design_var_length,
    design_var_res_coupl_length: Callable[[str, str], str] = n.design_var_coupl_length,
    design_var_res_qb_coupl_length: Callable[
        [str, str], str
    ] = n.design_var_coupl_length,
    design_var_constraint_qubit_lj: dict | None = None,
    design_var_constraint_qubit_width: dict | None = None,
    design_var_constraint_res_length: dict | None = None,
    design_var_constraint_res_coupl_length: dict | None = None,
    design_var_constraint_res_qb_coupl_length: dict | None = None,
) -> List[OptTarget]:
    """
    Create a comprehensive set of optimization targets for a qubit-resonator system.

    This function combines multiple optimization targets to create a complete optimization
    strategy for a coupled qubit-resonator system. It allows for selectively including
    or excluding specific targets based on the design requirements.

    Args:
        qubit (Mode): The qubit mode identifier.
        resonator (Mode): The resonator mode identifier.
        resonator_coupled_identifier (str): Identifier for the element to which the
            resonator is coupled (e.g., a feedline or transmission line).
        opt_target_qubit_freq (bool, optional): Whether to include qubit frequency
            optimization. Defaults to True.
        opt_target_qubit_anharm (bool, optional): Whether to include qubit anharmonicity
            optimization. Defaults to True.
        opt_target_resonator_freq (bool, optional): Whether to include resonator
            frequency optimization. Defaults to True.
        opt_target_resonator_kappa (bool, optional): Whether to include resonator
            linewidth optimization. Defaults to True.
        opt_target_resonator_qubit_chi (bool, optional): Whether to include
            qubit-resonator dispersive shift optimization. Defaults to True.
        design_var_qubit_lj (Callable, optional): Function to generate the design
            variable name for qubit Josephson inductance. Defaults to n.design_var_lj.
        design_var_qubit_width (Callable, optional): Function to generate the design
            variable name for qubit width. Defaults to n.design_var_width.
        design_var_res_length (Callable, optional): Function to generate the design
            variable name for resonator length. Defaults to n.design_var_length.
        design_var_res_coupl_length (Callable, optional): Function to generate the design
            variable name for coupling length. Defaults to n.design_var_coupl_length.
        design_var_res_qb_coupl_length (Callable, optional): Function to generate the design
            variable name for qubit-resonator coupling length. Defaults to n.design_var_coupl_length.
        design_var_constraint_qubit_lj (dict | None, optional): Constraints for the qubit
            Josephson inductance design variable. Defaults to None.
        design_var_constraint_qubit_width (dict | None, optional): Constraints for the qubit
            width design variable. Defaults to None.
        design_var_constraint_res_length (dict | None, optional): Constraints for the resonator
            length design variable. Defaults to None.
        design_var_constraint_res_coupl_length (dict | None, optional): Constraints for the resonator
            coupling length design variable. Defaults to None.
        design_var_constraint_res_qb_coupl_length (dict | None, optional): Constraints for the qubit-resonator
            coupling length design variable. Defaults to None.

    Returns:
        List[OptTarget]: A list of optimization targets for the qubit-resonator system.

    Example:
        >>> targets = get_opt_targets_qb_res_transmission(
        ...     qubit="qubit_1",
        ...     resonator="resonator_1",
        ...     resonator_coupled_identifier="feedline",
        ...     opt_target_qubit_freq=True,
        ...     opt_target_qubit_anharm=True,
        ...     opt_target_resonator_freq=True,
        ...     opt_target_resonator_kappa=True,
        ...     opt_target_resonator_qubit_chi=True,
        ... )
        >>> len(targets)  # Returns 5 if all targets are enabled
        5
    """
    opt_targets = []

    if opt_target_qubit_freq:
        opt_targets.append(
            get_opt_target_qubit_freq_via_lj(
                qubit,
                design_var_qubit_lj=design_var_qubit_lj,
                design_var_qubit_width=design_var_qubit_width,
                design_var_constraint=design_var_constraint_qubit_lj,
            )
        )
    if opt_target_qubit_anharm:
        opt_targets.append(
            get_opt_target_qubit_anharmonicity_via_capacitance_width(
                qubit,
                design_var_qubit_width=design_var_qubit_width,
                design_var_constraint=design_var_constraint_qubit_width,
            )
        )
    if opt_target_resonator_freq:
        opt_targets.append(
            get_opt_target_res_freq_via_length(
                resonator,
                design_var_res_length=design_var_res_length,
                design_var_constraint=design_var_constraint_res_length,
            )
        )
    if opt_target_resonator_kappa:
        opt_targets.append(
            get_opt_target_res_kappa_via_coupl_length(
                resonator,
                resonator_coupled_identifier,
                design_var_res_coupl_length=design_var_res_coupl_length,
                design_var_constraint=design_var_constraint_res_coupl_length,
            )
        )
    if opt_target_resonator_qubit_chi:
        if use_simple_resonator_qubit_chi_relation is True:
            opt_targets.append(
                get_opt_target_res_qub_chi_via_coupl_length_simple(
                    qubit,
                    resonator,
                    design_var_res_qb_coupl_length=design_var_res_qb_coupl_length,
                    design_var_constraint=design_var_constraint_res_qb_coupl_length,
                )
            )
        else:
            opt_targets.append(
                get_opt_target_res_qub_chi_via_coupl_length(
                    qubit,
                    resonator,
                    design_var_res_qb_coupl_length=design_var_res_qb_coupl_length,
                    design_var_qubit_width=design_var_qubit_width,
                    design_var_constraint=design_var_constraint_res_qb_coupl_length,
                )
            )
    return opt_targets<|MERGE_RESOLUTION|>--- conflicted
+++ resolved
@@ -227,7 +227,6 @@
         involved_modes=[qubit, resonator],
         design_var=design_var_res_qb_coupl_length(resonator, qubit),
         design_var_constraint=design_var_constraint,
-<<<<<<< HEAD
         prop_to=lambda p, v: np.abs(
             (
                 v[design_var_res_qb_coupl_length(resonator, qubit)]
@@ -242,27 +241,6 @@
             )
             / (p[param(qubit, FREQ)] - p[param(resonator, FREQ)])
         ),
-=======
-        prop_to=lambda p, v: (v[design_var_res_qb_coupl_length(resonator, qubit)] / v[design_var_qubit_width(qubit)])**2
-            * p[param_nonlin(qubit, qubit)]
-            / ((p[param(qubit, FREQ)] - p[param(resonator, FREQ)])
-            * (p[param(qubit, FREQ)] - p[param(resonator, FREQ)] - p[param_nonlin(qubit, qubit)])),
-        # (v[design_var_res_qb_coupl_length(resonator, qubit)] / v[design_var_qubit_width(qubit)])**2
-        #     * p[param_nonlin(qubit, qubit)]
-        #     / ((p[param(qubit, FREQ)] - p[param(resonator, FREQ)])
-        #     * (p[param(qubit, FREQ)] - p[param(resonator, FREQ)] - p[param_nonlin(qubit, qubit)])),
-        # np.abs(
-        #     v[design_var_res_qb_coupl_length(resonator, qubit)] / v[design_var_qubit_width(qubit)]
-        #     * p[param_nonlin(qubit, qubit)]
-        #     / ((p[param(qubit, FREQ)] - p[param(resonator, FREQ)])
-        #     * (p[param(qubit, FREQ)] - p[param(resonator, FREQ)] - p[param_nonlin(qubit, qubit)]))
-        # ),
-        # np.abs(
-        #     v[design_var_res_qb_coupl_length(resonator, qubit)] / v[design_var_qubit_width(qubit)]
-        #     * p[param_nonlin(qubit, qubit)]
-        #     / (p[param(qubit, FREQ)] - p[param(resonator, FREQ)] - p[param_nonlin(qubit, qubit)])
-        # )
->>>>>>> 1a4db855
         independent_target=False,
     )
 
@@ -307,13 +285,7 @@
         involved_modes=[qubit, resonator],
         design_var=design_var_res_qb_coupl_length(resonator, qubit),
         design_var_constraint=design_var_constraint,
-<<<<<<< HEAD
-        prop_to=lambda p, v: np.sqrt(
-            v[design_var_res_qb_coupl_length(resonator, qubit)]
-        ),
-=======
-        prop_to=lambda p, v: v[design_var_res_qb_coupl_length(resonator, qubit)]**3 ,
->>>>>>> 1a4db855
+        prop_to=lambda p, v: v[design_var_res_qb_coupl_length(resonator, qubit)] ** 3,
         # np.abs(v[design_var_res_qb_coupl_length(resonator, qubit)])
         # v[design_var_res_qb_coupl_length(resonator, qubit)]**2
         # v[design_var_res_qb_coupl_length(resonator, qubit)]**3
